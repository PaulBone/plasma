%-----------------------------------------------------------------------%
% Plasma linker
% vim: ts=4 sw=4 et
%
% Copyright (C) 2020 Plasma Team
% Distributed under the terms of the MIT License see ../LICENSE.code
%
% This program links the pz intermediate representation.
%
%-----------------------------------------------------------------------%
:- module plzlnk.
%-----------------------------------------------------------------------%

:- interface.

:- import_module io.

:- pred main(io::di, io::uo) is det.

%-----------------------------------------------------------------------%
%-----------------------------------------------------------------------%

:- implementation.

:- import_module bool.
:- import_module char.
:- import_module getopt.
:- import_module list.
:- import_module maybe.
:- import_module string.

:- import_module asm.
:- import_module asm_ast.
:- import_module constant.
:- import_module pz.
:- import_module pz.pz_ds.
:- import_module pz.read.
:- import_module pz.write.
:- import_module pz.link.
:- import_module pzt_parse.
:- import_module q_name.
:- import_module result.
:- import_module util.

%-----------------------------------------------------------------------%

main(!IO) :-
    io.command_line_arguments(Args0, !IO),
    process_options(Args0, OptionsResult, !IO),
    ( OptionsResult = ok(PZAsmOpts),
        Mode = PZAsmOpts ^ pzo_mode,
        ( Mode = link(BallName, MaybeEntryPoint, InputFile, OutputFile),
            link(BallName, MaybeEntryPoint, InputFile, OutputFile, !IO)
        ; Mode = help,
            usage(!IO)
        ; Mode = version,
            version(!IO)
        )
    ; OptionsResult = error(ErrMsg),
        exit_error(ErrMsg, !IO)
    ).

:- pred link(nq_name::in, maybe(q_name)::in, list(string)::in, string::in,
    io::di, io::uo) is det.

<<<<<<< HEAD
link(BallName, MaybeEntryPoint, InputFilenames, OutputFilename, !IO) :-
    read_inputs(InputFilenames, [], MaybeInputs, !IO),
    ( MaybeInputs = ok(Inputs),
        do_link(BallName, MaybeEntryPoint, Inputs, PZ),
        write_pz(pzft_ball, OutputFilename, PZ, WriteResult, !IO),
        ( WriteResult = ok
        ; WriteResult = error(ErrMsg),
            exit_error(ErrMsg, !IO)
=======
link(_BallName, InputFilename, OutputFilename, !IO) :-
    read_pz(InputFilename, MaybePZ, !IO),
    ( MaybePZ = ok(pz_read_result(Type, PZ)),
        ( Type = pzf_object,
            write_pz(pzft_ball, OutputFilename, PZ, WriteResult, !IO),
            ( WriteResult = ok
            ; WriteResult = error(ErrMsg),
                exit_error(ErrMsg, !IO)
            )
        ; Type = pzf_ball,
            exit_error("Expected Plasma Object, not Plasma Ball", !IO)
>>>>>>> c1308cb2
        )
    ; MaybeInputs = error(Error),
        exit_error(Error, !IO)
    ).

:- pred read_inputs(list(string)::in, list(pz)::in, maybe_error(list(pz))::out,
    io::di, io::uo) is det.

read_inputs([], PZs0, ok(PZs), !IO) :-
    reverse(PZs0, PZs).
read_inputs([InputFilename | InputFilenames], PZs0, Result, !IO) :-
    read_pz(InputFilename, MaybeInput, !IO),
    ( MaybeInput = ok(PZ),
        read_inputs(InputFilenames, [PZ | PZs0], Result, !IO)
    ; MaybeInput = error(Error),
        Result = error(Error)
    ).

%-----------------------------------------------------------------------%

:- type pzlnk_options
    --->    pzlnk_options(
                pzo_mode            :: pzo_mode,
                pzo_verbose         :: bool
            ).

:- type pzo_mode
    --->    link(
                pzml_ball_name      :: nq_name,
                pzml_entry_point    :: maybe(q_name),
                pzml_input_files    :: list(string),
                pzml_output_file    :: string
            )
    ;       help
    ;       version.

:- pred process_options(list(string)::in, maybe_error(pzlnk_options)::out,
    io::di, io::uo) is det.

process_options(Args0, Result, !IO) :-
    OptionOpts = option_ops_multi(short_option, long_option, option_default),
    getopt.process_options(OptionOpts, Args0, Args, MaybeOptions),
    ( MaybeOptions = ok(OptionTable),
        lookup_bool_option(OptionTable, help, Help),
        lookup_bool_option(OptionTable, version, Version),
        lookup_bool_option(OptionTable, verbose, Verbose),
        ( if Help = yes then
            Result = ok(pzlnk_options(help, Verbose))
        else if Version = yes then
            Result = ok(pzlnk_options(version, Verbose))
        else
            lookup_string_option(OptionTable, output, OutputFile),

            lookup_string_option(OptionTable, name, BallName0),

            lookup_string_option(OptionTable, entrypoint, EntryPoint0),
            ( if EntryPoint0 \= "" then
                MaybeEntryPoint = yes(q_name_from_dotted_string(EntryPoint0))
            else
                MaybeEntryPoint = no
            ),

            MaybeBallName = nq_name_from_string(BallName0),
            ( if Args = [] then
                Result = error("Provide one or more input files")
            else if OutputFile = "" then
                Result = error(
                    "Output file argument is missing or not understood")
            else
                ( MaybeBallName = error(Error),
                    Result = error(
                        format(
                            "Plasma Ball name (%s) is missing or invalid: %s",
                            [s(BallName0), s(Error)]))
                ; MaybeBallName = ok(BallName),
                    Result = ok(pzlnk_options(
                        link(BallName, MaybeEntryPoint, Args, OutputFile),
                        Verbose))
                )
            )
        )
    ; MaybeOptions = error(ErrMsg),
        Result = error("Error processing command line options: " ++ ErrMsg)
    ).

:- pred version(io::di, io::uo) is det.

version(!IO) :-
    io.write_string("Plasma abstract machine linker verison: dev\n", !IO),
    io.write_string("https://plasmalang.org\n", !IO),
    io.write_string("Copyright (C) 2020 The Plasma Team\n", !IO),
    io.write_string("Distributed under the MIT License\n", !IO).

:- pred usage(io::di, io::uo) is det.

usage(!IO) :-
    io.progname_base("plzlnk", ProgName, !IO),
    io.format("%s [-v] [-o <output> | --output <output>] <inputs>\n",
        [s(ProgName)], !IO),
    io.format("%s -h\n", [s(ProgName)], !IO).

:- type option
    --->    help
    ;       verbose
    ;       version
    ;       output
    ;       name
    ;       entrypoint.

:- pred short_option(char::in, option::out) is semidet.

short_option('h', help).
short_option('v', verbose).
short_option('o', output).
short_option('n', name).
short_option('e', entrypoint).

:- pred long_option(string::in, option::out) is semidet.

long_option("help",         help).
long_option("verbose",      verbose).
long_option("version",      version).
long_option("output",       output).
long_option("name",         name).
long_option("entrypoint",   entrypoint).

:- pred option_default(option::out, option_data::out) is multi.

option_default(help,        bool(no)).
option_default(verbose,     bool(no)).
option_default(version,     bool(no)).
option_default(output,      string("")).
option_default(name,        string("")).
option_default(entrypoint,  string("")).

%-----------------------------------------------------------------------%
%-----------------------------------------------------------------------%<|MERGE_RESOLUTION|>--- conflicted
+++ resolved
@@ -63,7 +63,6 @@
 :- pred link(nq_name::in, maybe(q_name)::in, list(string)::in, string::in,
     io::di, io::uo) is det.
 
-<<<<<<< HEAD
 link(BallName, MaybeEntryPoint, InputFilenames, OutputFilename, !IO) :-
     read_inputs(InputFilenames, [], MaybeInputs, !IO),
     ( MaybeInputs = ok(Inputs),
@@ -72,19 +71,6 @@
         ( WriteResult = ok
         ; WriteResult = error(ErrMsg),
             exit_error(ErrMsg, !IO)
-=======
-link(_BallName, InputFilename, OutputFilename, !IO) :-
-    read_pz(InputFilename, MaybePZ, !IO),
-    ( MaybePZ = ok(pz_read_result(Type, PZ)),
-        ( Type = pzf_object,
-            write_pz(pzft_ball, OutputFilename, PZ, WriteResult, !IO),
-            ( WriteResult = ok
-            ; WriteResult = error(ErrMsg),
-                exit_error(ErrMsg, !IO)
-            )
-        ; Type = pzf_ball,
-            exit_error("Expected Plasma Object, not Plasma Ball", !IO)
->>>>>>> c1308cb2
         )
     ; MaybeInputs = error(Error),
         exit_error(Error, !IO)
@@ -97,8 +83,12 @@
     reverse(PZs0, PZs).
 read_inputs([InputFilename | InputFilenames], PZs0, Result, !IO) :-
     read_pz(InputFilename, MaybeInput, !IO),
-    ( MaybeInput = ok(PZ),
-        read_inputs(InputFilenames, [PZ | PZs0], Result, !IO)
+    ( MaybeInput = ok(pz_read_result(Type, PZ)),
+        ( Type = pzf_object,
+            read_inputs(InputFilenames, [PZ | PZs0], Result, !IO)
+        ; Type = pzf_ball,
+            Result = error("Expected Plasma Object, not Plasma Ball")
+        )
     ; MaybeInput = error(Error),
         Result = error(Error)
     ).
