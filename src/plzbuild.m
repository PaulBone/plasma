%-----------------------------------------------------------------------%
% Plasma builder
% vim: ts=4 sw=4 et
%
% Copyright (C) 2020-2021 Plasma Team
% Distributed under the terms of the MIT License see ../LICENSE.code
%
% This program starts the build process for Plasma projects
%
%-----------------------------------------------------------------------%
:- module plzbuild.
%-----------------------------------------------------------------------%

:- interface.

:- import_module io.

:- pred main(io::di, io::uo) is det.

%-----------------------------------------------------------------------%
%-----------------------------------------------------------------------%

:- implementation.

:- import_module bool.
:- import_module char.
:- import_module getopt.
:- import_module list.
:- import_module maybe.
:- import_module string.

:- import_module build.
:- import_module constant.
:- import_module q_name.
:- import_module util.
:- import_module util.exception.
:- import_module util.mercury.
:- import_module util.path.
:- import_module util.result.

%-----------------------------------------------------------------------%

main(!IO) :-
    io.command_line_arguments(Args0, !IO),
    process_options(Args0, OptionsResult, !IO),
    ( OptionsResult = ok(Mode),
        ( Mode = build(Options),
            build(Options, Errors, !IO),
            report_errors(Errors, !IO),
            ( if has_fatal_errors(Errors) then
                set_exit_status(1, !IO)
            else
                true
            )
        ; Mode = help,
            usage(!IO)
        ; Mode = version,
            version("Plasma Builder", !IO)
        )
    ; OptionsResult = error(ErrMsg),
        exit_error(ErrMsg, !IO)
    ).

%-----------------------------------------------------------------------%

:- type plzbuild_mode
    --->    build(plzbuild_options)
    ;       help
    ;       version.

:- pred process_options(list(string)::in, maybe_error(plzbuild_mode)::out,
    io::di, io::uo) is det.

process_options(Args0, Result, !IO) :-
    OptionOpts = option_ops_multi(short_option, long_option, option_default),
    getopt.process_options(OptionOpts, Args0, Args, MaybeOptions),
    ( MaybeOptions = ok(OptionTable),
        lookup_bool_option(OptionTable, help, Help),
        lookup_bool_option(OptionTable, version, Version),

        ( if Help = yes then
            Result = ok(help)
        else if Version = yes then
            Result = ok(version)
        else
            lookup_bool_option(OptionTable, verbose, Verbose),
            lookup_bool_option(OptionTable, rebuild, Rebuild),
            lookup_string_option(OptionTable, build_file, BuildFile),

            discover_tools_path(MaybeToolsPath, !IO),
            ( MaybeToolsPath = yes(ToolsPath)
            ; MaybeToolsPath = no,
                util.exception.sorry($file, $pred,
                  "We don't know how to determine plzbuild's path " ++
                    "(OS incompatibility?)")
            ),

            MaybeModuleNames = maybe_error_list(map(
                string_to_module_name, Args)),
            ( MaybeModuleNames = ok(ModuleNames),
                Result = ok(build(plzbuild_options(ModuleNames, Verbose,
                    Rebuild, BuildFile, ToolsPath)))
            ; MaybeModuleNames = error(Errors),
                Result = error(string_join("\n", Errors))
            )
        )
    ; MaybeOptions = error(ErrMsg),
        Result = error("Error processing command line options: " ++ ErrMsg)
    ).

:- func string_to_module_name(string) = maybe_error(nq_name, string).

string_to_module_name(String) = Result :-
    MaybeName = nq_name_from_string(String),
    ( MaybeName = ok(Name),
        Result = ok(Name)
    ; MaybeName = error(Error),
        Result = error(format("Plasma program name '%s' is invalid: %s.",
            [s(String), s(Error)]))
    ).

<<<<<<< HEAD
=======
:- pred discover_tools_path(maybe(string)::out, io::di, io::uo) is det.

discover_tools_path(MaybePath, !IO) :-
    progname("", ProgramName, !IO),
    ( if ProgramName \= "" then
        ( if file_and_dir(ProgramName, Dir, _) then
            MaybePath = yes(Dir)
        else
            get_environment_var("PATH", MaybePathVar, !IO),
            ( MaybePathVar = yes(PathVar),
                Paths = words_separator(unify(':'), PathVar),
                search_path(Paths, ProgramName, MaybePath, !IO)
            ; MaybePathVar = no,
                MaybePath = no
            )
        )
    else
        MaybePath = no
    ).

:- pred search_path(list(string)::in, string::in, maybe(string)::out,
    io::di, io::uo) is det.

search_path([], _, no, !IO).
search_path([Path | Paths], File, Result, !IO) :-
    file_and_dir(FullPath, Path, File),
    check_file_accessibility(FullPath, [execute], Res, !IO),
    ( Res = ok,
        Result = yes(Path)
    ; Res = error(_),
        search_path(Paths, File, Result, !IO)
    ).

:- pred version(io::di, io::uo) is det.

version(!IO) :-
    io.write_string("Plasma builder version: dev\n", !IO),
    io.write_string("https://plasmalang.org\n", !IO),
    io.write_string("Copyright (C) 2020-2021 The Plasma Team\n", !IO),
    io.write_string("Distributed under the MIT License\n", !IO).

>>>>>>> baeace64
:- pred usage(io::di, io::uo) is det.

usage(!IO) :-
    io.write_string("Plasma builder\n\n", !IO),
    io.write_string(
        "    The Plasma builder is used to build Plasma programs and\n" ++
        "    libraries.  It runs the other tools (compiler and linker)\n" ++
        "    to build an link the modules based on a `BUILD.plz` file.\n\n",
        !IO),

    io.write_string("Usage:\n\n", !IO),

    io.progname_base("plzbuild", ProgName, !IO),
    io.format("    %s [options] <program>\n",
        [s(ProgName)], !IO),
    io.format("    %s -h | --help>\n", [s(ProgName)], !IO),
    io.format("    %s --version>\n", [s(ProgName)], !IO),
    io.nl(!IO),
    io.write_string("Options may include:\n\n", !IO),
    io.write_string("    -v | --verbose\n", !IO),
    io.write_string("        Write verbose output\n\n", !IO),
    io.write_string("    --rebuild\n", !IO),
    io.write_string("        Regenerate/rebuild everything regardless of timestamps\n\n", !IO),
    io.write_string("Developer options:\n\n", !IO),
    io.write_string("    --build-file FILE\n", !IO),
    io.write_string("        Use this build file.\n\n", !IO).

:- type option
    --->    rebuild
    ;       build_file
    ;       help
    ;       verbose
    ;       version.

:- pred short_option(char::in, option::out) is semidet.

short_option('h', help).
short_option('v', verbose).

:- pred long_option(string::in, option::out) is semidet.

long_option("rebuild",      rebuild).
long_option("build-file",   build_file).
long_option("help",         help).
long_option("verbose",      verbose).
long_option("version",      version).

:- pred option_default(option::out, option_data::out) is multi.

option_default(rebuild,     bool(no)).
option_default(build_file,  string(build_file)).
option_default(help,        bool(no)).
option_default(verbose,     bool(no)).
option_default(version,     bool(no)).

%-----------------------------------------------------------------------%
%-----------------------------------------------------------------------%<|MERGE_RESOLUTION|>--- conflicted
+++ resolved
@@ -119,8 +119,6 @@
             [s(String), s(Error)]))
     ).
 
-<<<<<<< HEAD
-=======
 :- pred discover_tools_path(maybe(string)::out, io::di, io::uo) is det.
 
 discover_tools_path(MaybePath, !IO) :-
@@ -154,15 +152,6 @@
         search_path(Paths, File, Result, !IO)
     ).
 
-:- pred version(io::di, io::uo) is det.
-
-version(!IO) :-
-    io.write_string("Plasma builder version: dev\n", !IO),
-    io.write_string("https://plasmalang.org\n", !IO),
-    io.write_string("Copyright (C) 2020-2021 The Plasma Team\n", !IO),
-    io.write_string("Distributed under the MIT License\n", !IO).
-
->>>>>>> baeace64
 :- pred usage(io::di, io::uo) is det.
 
 usage(!IO) :-
