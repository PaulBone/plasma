%-----------------------------------------------------------------------%
% Plasma code pretty printer
% vim: ts=4 sw=4 et
%
% Copyright (C) 2016-2020 Plasma Team
% Distributed under the terms of the MIT License see ../LICENSE.code
%
%-----------------------------------------------------------------------%
:- module core.pretty.
%-----------------------------------------------------------------------%

:- interface.

:- import_module cord.
:- import_module string.

:- import_module pretty_utils.

:- func core_pretty(core) = cord(string).

<<<<<<< HEAD
:- func func_call_pretty(core, function, varmap, list(var)) = cord(string).
=======
:- func type_pretty(core, type_) = pretty.

    % This is used by the code-generator's comments, so it returns a
    % string.
    %
:- func func_call_pretty(core, function, varmap, list(var)) = string.
>>>>>>> ff4281c8

:- func type_pretty(core, type_) = cord(string).

    % Print the argument parts of a function type.  You can either put
    % "func" in front of this or the name of the variable at a call site.
    %
    % It is also used only by the code generator's commenting.
    %
:- func type_pretty_func(core, string, list(type_), list(type_),
    set(resource_id), set(resource_id)) = string.

    % func_pretty_template(Name, Inputs, Outputs, Uses, Observes) = Pretty.
    %
    % This function can print something in the style of a function
    % declaration.  Whether the arguments are names, types, or both.
    %
:- func func_pretty_template(pretty, list(pretty), list(pretty), list(pretty),
    list(pretty)) = pretty.

:- func resource_pretty(core, resource_id) = pretty.

%-----------------------------------------------------------------------%
%-----------------------------------------------------------------------%

:- implementation.

:- import_module pair.
:- import_module require.

<<<<<<< HEAD
:- import_module pretty_utils.
=======
:- import_module string_utils.
>>>>>>> ff4281c8
:- import_module util.
:- import_module varmap.

%-----------------------------------------------------------------------%

core_pretty(Core) = pretty(default_options, 0, Pretty) :-
    ModuleDecl = [p_str(format("module %s",
        [s(q_name_to_string(module_name(Core)))]))],
    Funcs = map(func_pretty(Core), core_all_functions(Core)),
    Pretty = [p_list(ModuleDecl ++ condense(Funcs)), p_nl_hard].

:- func func_pretty(core, func_id) = list(pretty).

func_pretty(Core, FuncId) = FuncPretty :-
    core_get_function_det(Core, FuncId, Func),
    FuncId = func_id(FuncIdInt),
    FuncIdPretty = [p_str(format("// func: %d", [i(FuncIdInt)])), p_nl_hard],
    FuncDecl = func_decl_pretty(Core, Func),
    ( if func_get_body(Func, _, _, _, _) then
        FuncPretty0 = [p_group_curly(FuncDecl, singleton("{"),
            func_body_pretty(Core, Func), singleton("}"))]
    else
        FuncPretty0 = [p_expr(FuncDecl ++ [p_str(";")])]
    ),
    FuncPretty = [p_nl_double] ++ FuncIdPretty ++ FuncPretty0.

:- func func_decl_pretty(core, function) = list(pretty).

func_decl_pretty(Core, Func) =
        func_decl_or_call_pretty(Core, Func, ParamsPretty) :-
    func_get_type_signature(Func, ParamTypes, _, _),
    ( if func_get_body(Func, Varmap, ParamNames, _Captured, _Expr) then
        ParamsPretty = params_pretty(Core, Varmap, ParamNames, ParamTypes)
    else
        ParamsPretty = map(type_pretty(Core), ParamTypes)
    ).

func_call_pretty(Core, Func, Varmap, Args) =
    pretty_str(func_call_pretty_2(Core, Func, Varmap, Args)).

:- func func_call_pretty_2(core, function, varmap, list(var)) = list(pretty).

func_call_pretty_2(Core, Func, Varmap, Args) =
        func_decl_or_call_pretty(Core, Func, ParamsPretty) :-
    func_get_type_signature(Func, ParamTypes, _, _),
    ParamsPretty = params_pretty(Core, Varmap, Args, ParamTypes).

:- func func_decl_or_call_pretty(core, function, list(pretty)) =
    list(pretty).

func_decl_or_call_pretty(Core, Func, ParamsPretty) =
        [pretty_callish(
            p_expr([p_str("func "), p_str(q_name_to_string(FuncName))]),
            ParamsPretty)] ++
        ReturnsPretty ++ UsesPretty :-
    FuncName = func_get_name(Func),
    func_get_type_signature(Func, _, Returns, _),
    ( Returns = [],
        ReturnsPretty = []
    ; Returns = [_ | _],
        ReturnsPretty = [p_str(" "), p_nl_soft, p_str("-> ")] ++
            pretty_seperated([p_str(", "), p_nl_soft],
                map(type_pretty(Core), Returns))
    ),
    UsesPretty = []. % XXX

:- func params_pretty(core, varmap, list(var), list(type_)) =
    list(pretty).

params_pretty(Core, Varmap, Names, Types) =
    map_corresponding(param_pretty(Core, Varmap), Names, Types).

:- func param_pretty(core, varmap, var, type_) = pretty.

param_pretty(Core, Varmap, Var, Type) =
    p_expr([var_pretty(Varmap, Var), p_str(" : "),
        p_nl_soft, type_pretty(Core, Type)]).

:- func func_body_pretty(core, function) = list(pretty).

func_body_pretty(Core, Func) = Pretty :-
    ( if func_get_body(Func, VarmapPrime, _, CapturedPrime, ExprPrime) then
        Varmap = VarmapPrime,
        Captured = CapturedPrime,
        Expr = ExprPrime
    else
        unexpected($file, $pred, "Abstract function")
    ),

    expr_pretty(Core, Varmap, Expr, ExprPretty, 0, _, map.init, _InfoMap),

    ( Captured = [],
        CapturedPretty = []
    ; Captured = [_ | _],
        CapturedPretty = [p_nl_double,
            p_comment(singleton("// "),
                [p_str("Captured: "), p_nl_soft] ++
                pretty_seperated([p_str(", "), p_nl_soft],
                    map(func(V) = var_pretty(Varmap, V), Captured))
            )
        ]
    ),

    ( if func_get_vartypes(Func, VarTypes) then
        VarTypesPretty = [p_nl_double,
            p_comment(singleton("// "),
                [p_expr([p_str("Types of variables: "), p_nl_soft,
                p_list(pretty_seperated([p_nl_hard],
                    map(var_type_map_pretty(Core, Varmap),
                        to_assoc_list(VarTypes))))])])]
    else
        VarTypesPretty = []
    ),

    % _InfoMap could be printed, but we should also print expression numbers
    % if that's the case.

    Pretty = [p_str("// "),
            p_str(context_string(code_info_context(Expr ^ e_info))),
            p_nl_hard] ++
        [ExprPretty] ++
        CapturedPretty ++ VarTypesPretty.

%-----------------------------------------------------------------------%

:- func var_type_map_pretty(core, varmap, pair(var, type_)) = pretty.

var_type_map_pretty(Core, Varmap, Var - Type) =
        p_expr([VarPretty, p_str(": "), p_nl_soft, TypePretty]) :-
    VarPretty = var_pretty(Varmap, Var),
    TypePretty = type_pretty(Core, Type).

%-----------------------------------------------------------------------%

% Expression numbers are currently unused, and no meta information is
% currently printed about expressions.  As we need it we should consider how
% best to do this.  Or we should print information directly within the
% pretty-printed expression.

% Note that expression nubers start at 0 and are allocated to parents before
% children.  This allows us to avoid printing the number of the first child
% of any expression, which makes pretty printed output less cluttered, as
% these numbers would otherwise appear consecutively in many expressions.
% This must be the same throughout the compiler so that anything
% using expression numbers makes sense when looking at pretty printed
% reports.

:- pred expr_pretty(core::in, varmap::in, expr::in, pretty::out,
    int::in, int::out, map(int, code_info)::in, map(int, code_info)::out)
    is det.

expr_pretty(Core, Varmap, Expr, Pretty, !ExprNum, !InfoMap) :-
    Expr = expr(ExprType, CodeInfo),

    MyExprNum = !.ExprNum,
    !:ExprNum = !.ExprNum + 1,

    det_insert(MyExprNum, CodeInfo, !InfoMap),

    ( ExprType = e_tuple(Exprs),
        map_foldl2(expr_pretty(Core, Varmap), Exprs, ExprsPretty,
            !ExprNum, !InfoMap),
        Pretty = pretty_callish(p_empty, ExprsPretty)
    ; ExprType = e_lets(Lets, In),
        map_foldl2(let_pretty(Core, Varmap), Lets, LetsPretty0,
            !ExprNum, !InfoMap),
        LetsPretty = list_join([p_nl_hard],
            map(func(L) = p_expr(L), LetsPretty0)),
        expr_pretty(Core, Varmap, In, InPretty, !ExprNum, !InfoMap),
        Pretty = p_expr([p_str("let "), p_tabstop] ++
            LetsPretty ++ [p_nl_hard] ++
            [InPretty])
    ; ExprType = e_call(Callee, Args, _),
        ( Callee = c_plain(FuncId),
            CalleePretty = id_pretty(core_lookup_function_name(Core),
                FuncId)
        ; Callee = c_ho(CalleeVar),
            CalleePretty = var_pretty(Varmap, CalleeVar)
        ),
        ArgsPretty = map(func(V) = var_pretty(Varmap, V), Args),
        Pretty = pretty_callish(CalleePretty, ArgsPretty)
    ; ExprType = e_var(Var),
        Pretty = var_pretty(Varmap, Var)
    ; ExprType = e_constant(Const),
        Pretty = const_pretty(core_lookup_function_name(Core),
            core_lookup_constructor_name(Core), Const)
    ; ExprType = e_construction(CtorId, Args),
        PrettyName = id_pretty(core_lookup_constructor_name(Core), CtorId),
        PrettyArgs = map(func(V) = var_pretty(Varmap, V), Args),
        Pretty = pretty_optional_args(PrettyName, PrettyArgs)
    ; ExprType = e_closure(FuncId, Args),
        PrettyFunc = id_pretty(core_lookup_function_name(Core), FuncId),
        PrettyArgs = map(func(V) = var_pretty(Varmap, V), Args),
        Pretty = pretty_callish(p_str("closure"), [PrettyFunc | PrettyArgs])
    ; ExprType = e_match(Var, Cases),
        VarPretty =var_pretty(Varmap, Var),
        map_foldl2(case_pretty(Core, Varmap), Cases, CasesPretty,
            !ExprNum, !InfoMap),
        Pretty = p_group_curly(
            [p_str("match ("), VarPretty, p_str(")")],
            singleton("{"),
            list_join([p_nl_hard], CasesPretty),
            singleton("}"))
    ).

:- pred let_pretty(core::in, varmap::in, expr_let::in, list(pretty)::out,
    int::in, int::out, map(int, code_info)::in, map(int, code_info)::out)
    is det.

let_pretty(Core, Varmap, e_let(Vars, Let), Pretty,
        !ExprNum, !InfoMap) :-
    expr_pretty(Core, Varmap, Let, LetPretty, !ExprNum, !InfoMap),
    ( Vars = [],
        Pretty = [p_str("="), p_spc] ++ [LetPretty]
    ; Vars = [_ | _],
        VarsPretty = list_join([p_str(", "), p_nl_soft],
            map(func(V) = var_pretty(Varmap, V), Vars)),
        Pretty = [p_list(VarsPretty)] ++
            [p_spc, p_nl_soft, p_str("= ")] ++
            [LetPretty]
    ).

:- pred case_pretty(core::in, varmap::in,
    expr_case::in, pretty::out, int::in, int::out,
    map(int, code_info)::in, map(int, code_info)::out) is det.

case_pretty(Core, Varmap, e_case(Pattern, Expr), Pretty, !ExprNum,
        !InfoMap) :-
    PatternPretty = pattern_pretty(Core, Varmap, Pattern),
    expr_pretty(Core, Varmap, Expr, ExprPretty, !ExprNum, !InfoMap),
    Pretty = p_expr([p_str("case "), PatternPretty, p_str(" -> "),
        p_nl_soft, ExprPretty]).

:- func pattern_pretty(core, varmap, expr_pattern) = pretty.

pattern_pretty(_,    _,      p_num(Num)) = p_str(string(Num)).
pattern_pretty(_,    Varmap, p_variable(Var)) =
    var_pretty(Varmap, Var).
pattern_pretty(_,    _,      p_wildcard) = p_str("_").
pattern_pretty(Core, Varmap, p_ctor(CtorId, Args)) =
        pretty_optional_args(NamePretty, ArgsPretty) :-
    NamePretty = id_pretty(core_lookup_constructor_name(Core), CtorId),
    ArgsPretty = map(func(V) = var_pretty(Varmap, V), Args).

%-----------------------------------------------------------------------%

type_pretty(_, builtin_type(Builtin)) = p_str(Name) :-
    builtin_type_name(Builtin, Name).
type_pretty(_, type_variable(Var)) = p_str(Var).
type_pretty(Core, type_ref(TypeId, Args)) =
    pretty_optional_args(
        id_pretty(core_lookup_type_name(Core), TypeId),
        map(type_pretty(Core), Args)).
type_pretty(Core, func_type(Args, Returns, Uses, Observes)) =
    type_pretty_func_2(Core, p_str("func"), Args, Returns, Uses, Observes).

type_pretty_func(Core, Name, Args, Returns, Uses, Observes) =
        pretty_str([Pretty]) :-
    Pretty = type_pretty_func_2(Core, p_str(Name), Args, Returns,
        Uses, Observes).

:- func type_pretty_func_2(core, pretty, list(type_), list(type_),
    set(resource_id), set(resource_id)) = pretty.

type_pretty_func_2(Core, Name, Args, Returns, Uses, Observes) =
    func_pretty_template(Name, map(type_pretty(Core), Args),
        map(type_pretty(Core), Returns),
        map(resource_pretty(Core), set.to_sorted_list(Uses)),
        map(resource_pretty(Core), set.to_sorted_list(Observes))).

func_pretty_template(Name, Args, Returns, Uses, Observes) = Pretty :-
    ArgsPretty = pretty_seperated([p_str(", "), p_nl_soft], Args),
    ReturnsPretty = maybe_pretty_args_maybe_prefix(
        [p_spc, p_nl_soft, p_str("-> ")], Returns),
    UsesPretty = maybe_pretty_args_maybe_prefix(
        [p_spc, p_nl_soft, p_str("uses ")], Uses),
    ObservesPretty = maybe_pretty_args_maybe_prefix(
        [p_spc, p_nl_soft, p_str("observes ")], Observes),
    Pretty = p_expr([Name, p_str("(")] ++ ArgsPretty ++ [p_str(")"), UsesPretty,
        ObservesPretty, ReturnsPretty]).

%-----------------------------------------------------------------------%

resource_pretty(Core, ResId) =
    p_str(resource_to_string(core_get_resource(Core, ResId))).

%-----------------------------------------------------------------------%
%-----------------------------------------------------------------------%<|MERGE_RESOLUTION|>--- conflicted
+++ resolved
@@ -18,18 +18,12 @@
 
 :- func core_pretty(core) = cord(string).
 
-<<<<<<< HEAD
-:- func func_call_pretty(core, function, varmap, list(var)) = cord(string).
-=======
-:- func type_pretty(core, type_) = pretty.
-
     % This is used by the code-generator's comments, so it returns a
     % string.
     %
 :- func func_call_pretty(core, function, varmap, list(var)) = string.
->>>>>>> ff4281c8
-
-:- func type_pretty(core, type_) = cord(string).
+
+:- func type_pretty(core, type_) = pretty.
 
     % Print the argument parts of a function type.  You can either put
     % "func" in front of this or the name of the variable at a call site.
@@ -57,11 +51,8 @@
 :- import_module pair.
 :- import_module require.
 
-<<<<<<< HEAD
-:- import_module pretty_utils.
-=======
+:- import_module context.
 :- import_module string_utils.
->>>>>>> ff4281c8
 :- import_module util.
 :- import_module varmap.
 
