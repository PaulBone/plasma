--- conflicted
+++ resolved
@@ -124,18 +124,8 @@
         DefnVars = []
     ; StmtType = s_assign(Vars0, PreExpr),
         map_foldl(var_or_make_var, Vars0, Vars, !Varmap),
-<<<<<<< HEAD
-        pre_to_core_expr(Context, PreExpr, LetExpr, !Varmap),
-        pre_to_core_stmts(!.DeclVars, !.Stmts, InExpr, !Varmap),
-        !:Stmts = [],
-        CodeInfo0 = code_info_join(LetExpr ^ e_info, InExpr ^ e_info),
-        code_info_set_context_origin(Context,
-            code_info_origin(InExpr ^ e_info), CodeInfo0, CodeInfo),
-        Expr = expr(e_let(Vars, LetExpr, InExpr), CodeInfo)
-=======
         pre_to_core_expr(Context, PreExpr, Expr, !Varmap),
         DefnVars = Vars
->>>>>>> acf671c4
     ; StmtType = s_return(Vars),
         CodeInfo = code_info_init(Context, o_user_return),
         Expr = expr(
@@ -154,32 +144,6 @@
                 "falling-through")
         ),
 
-<<<<<<< HEAD
-        ( !.Stmts = [],
-            map_foldl(pre_to_core_case(!.DeclVars), Cases0, Cases, !Varmap),
-            CodeInfo = code_info_init(Context, o_user_body),
-            Expr = expr(e_match(Var, Cases), CodeInfo)
-        ; !.Stmts = [_ | _],
-            % This statement will become a let expression, binding the
-            % variables produced on all branches that are declared outside
-            % of the statement.
-            ProdVarsSet = Info ^ si_def_vars `intersect` !.DeclVars,
-            % Within each case we have to rename these variables. then we
-            % can create an expression at the end that returns their values.
-            map_foldl(pre_to_core_case_rename(Context, !.DeclVars, ProdVarsSet),
-                Cases0, Cases, !Varmap),
-
-            MatchInfo = code_info_init(Context, o_user_body),
-            ProdVars = to_sorted_list(ProdVarsSet),
-
-            pre_to_core_stmts(!.DeclVars, !.Stmts, InExpr, !Varmap),
-            !:Stmts = [],
-
-            Expr = expr(e_let(ProdVars, expr(e_match(Var, Cases), MatchInfo),
-                InExpr), MatchInfo)
-        )
-    ).
-=======
         % This statement will become a let expression, binding the
         % variables produced on all branches that are declared outside
         % of the statement.
@@ -188,9 +152,8 @@
         % can create an expression at the end that returns their values.
         map_foldl(pre_to_core_case_rename(Context, !.DeclVars, ProdVarsSet),
             Cases0, Cases, !Varmap),
->>>>>>> acf671c4
-
-        MatchInfo = code_info_init(Context),
+
+        MatchInfo = code_info_init(Context, o_user_body),
         DefnVars = to_sorted_list(ProdVarsSet),
 
         Expr = expr(e_match(Var, Cases), MatchInfo)
@@ -202,17 +165,11 @@
 pre_to_core_case_rename(Context, !.DeclVars, VarsSet,
         pre_case(Pattern0, Stmts), e_case(Pattern, Expr), !Varmap) :-
     pre_to_core_pattern(Pattern0, Pattern1, !DeclVars, !Varmap),
-<<<<<<< HEAD
-    make_renaming(VarsSet, Renaming, !Varmap),
-    rename_pattern(Renaming, Pattern1, Pattern),
-    Info = code_info_init(Context, o_introduced),
-=======
->>>>>>> acf671c4
     pre_to_core_stmts(!.DeclVars, Stmts, Expr0, !Varmap),
     ( if not is_empty(VarsSet) then
         make_renaming(VarsSet, Renaming, !Varmap),
         rename_pattern(Renaming, Pattern1, Pattern),
-        Info = code_info_init(Context),
+        Info = code_info_init(Context, o_introduced),
         ReturnExpr = expr(e_tuple(map(func(V) = expr(e_var(V), Info),
                 to_sorted_list(VarsSet))),
             Info),
@@ -257,16 +214,10 @@
         expr(e_var(Var), code_info_init(Context, o_user_body)), !Varmap).
 pre_to_core_expr(Context, e_construction(CtorId, Args0), Expr, !Varmap) :-
     make_arg_exprs(Context, Args0, Args, LetExpr, !Varmap),
-<<<<<<< HEAD
-    Expr = expr(e_let(Args, LetExpr,
+    Expr = expr(e_lets([e_let(Args, LetExpr)],
             expr(e_construction(CtorId, Args), code_info_init(Context,
                 o_user_body))),
         code_info_init(Context, o_user_body)).
-=======
-    Expr = expr(e_lets([e_let(Args, LetExpr)],
-            expr(e_construction(CtorId, Args), code_info_init(Context))),
-        code_info_init(Context)).
->>>>>>> acf671c4
 pre_to_core_expr(Context, e_lambda(Lambda), Expr, !Varmap) :-
     pre_lambda(FuncId, _, MaybeCaptured, _, _) = Lambda,
     ( MaybeCaptured = yes(Captured),
@@ -312,17 +263,12 @@
                     CodeInfo)),
             code_info_init(Context, o_user_body))
     ),
-<<<<<<< HEAD
-    Expr = expr(e_let(Args, ArgsLetExpr, CallExpr),
-        code_info_init(Context, o_user_body)).
-=======
     ( Args = [],
         Expr = CallExpr
     ; Args = [_ | _],
         Expr = expr(e_lets([e_let(Args, ArgsLetExpr)], CallExpr),
-            code_info_init(Context))
-    ).
->>>>>>> acf671c4
+            code_info_init(Context, o_user_body))
+    ).
 
 :- pred make_arg_exprs(context::in, list(pre_expr)::in, list(var)::out,
     expr::out, varmap::in, varmap::out) is det.
