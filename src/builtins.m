--- conflicted
+++ resolved
@@ -589,7 +589,6 @@
         !Core),
     root_name(CodepointCategoryTypeName,
         bi_type(CodepointCategoryId, arity(0)), !Map),
-<<<<<<< HEAD
 
     CodepointCategoryName = nq_name_det("codepoint_category"),
     register_builtin_func_root(CodepointCategoryName,
@@ -609,27 +608,6 @@
             init, init),
         _, !Map, !Core),
 
-=======
-
-    CodepointCategoryName = nq_name_det("codepoint_category"),
-    register_builtin_func_root(CodepointCategoryName,
-        func_init_builtin_rts(
-            q_name_append(builtin_module_name, CodepointCategoryName),
-            [builtin_type(codepoint)],
-            [type_ref(CodepointCategoryId, [])],
-            init, init),
-        _, !Map, !Core),
-
-    CPToStringName = nq_name_det("codepoint_to_string"),
-    register_builtin_func_builtin(CPToStringName,
-        func_init_builtin_rts(
-            q_name_append(builtin_module_name, CPToStringName),
-            [builtin_type(codepoint)],
-            [builtin_type(string)],
-            init, init),
-        _, !Map, !Core),
-
->>>>>>> 41eacc58
     IntToCPName = nq_name_det("int_to_codepoint"),
     register_builtin_func_builtin(IntToCPName,
         func_init_builtin_inline_pz(
