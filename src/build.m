%-----------------------------------------------------------------------%
% Plasma builder
% vim: ts=4 sw=4 et
%
% Copyright (C) Plasma Team
% Distributed under the terms of the MIT License see ../LICENSE.code
%
% This program starts the build process for Plasma projects
%
%-----------------------------------------------------------------------%
:- module build.
%-----------------------------------------------------------------------%

:- interface.

:- import_module io.
:- import_module list.
:- import_module string.

:- import_module q_name.
:- import_module util.
:- import_module util.result.

:- type plzbuild_options
    --->    plzbuild_options(
                pzb_targets         :: list(nq_name),
                pzb_verbose         :: verbose,
                pzb_rebuild         :: rebuild,
                pzb_build_file      :: string,
                pzb_build_dir       :: string,
                pzb_report_timing   :: report_timing,

                % Path to the plasma tools
                pzb_tools_path      :: string,
                % Path to the source code
                pzb_source_path     :: string
            ).

:- type verbose
    --->    verbose
    ;       terse.

:- type rebuild
    --->    need_rebuild
    ;       dont_rebuild.

:- type report_timing
    --->    report_timing
    ;       dont_report_timing.

    % build(Target, Verbose, Rebuild, !IO)
    %
:- pred build(plzbuild_options::in, errors(string)::out, io::di, io::uo) is det.

%-----------------------------------------------------------------------%
%-----------------------------------------------------------------------%
:- implementation.

:- import_module assoc_list.
:- import_module bool.
:- import_module cord.
:- import_module float.
:- import_module map.
:- import_module maybe.
:- import_module pair.
:- import_module require.
:- import_module set.
:- import_module time.

:- import_module toml.

:- import_module constant.
:- import_module context.
:- import_module file_utils.
:- import_module util.my_exception.
:- import_module util.my_io.
:- import_module util.mercury.
:- import_module util.path.

%-----------------------------------------------------------------------%

build(Options, Result, !IO) :-
    BuildDir = Options ^ pzb_build_dir,
    % This code would make an interesting concurrency example.  There's:
    % + Several calls to fsstat() and readdir() that can occur independent
    %   of anything else.
    % + Reading the project file
    % + 2 independent computations (each is dependent on the project file's
    %   contents), but may be skipped if files are up to date.
    % + mkdir and writing 3 files that depend on various other steps.

    % But ideally they're not broken down that finely as is common with
    % Promises, instead some of them may be threads because their control
    % flow makes sense that way.

    some [!Errors] (
        !:Errors = init,

        file_modification_time(Options ^ pzb_tools_path ++ "/plzbuild",
            PlzBuildMTime, !IO),

        read_project(Options ^ pzb_build_file, ProjRes, ProjFileMTime, !IO),
        ( ProjRes = ok(_)
        ; ProjRes = errors(ReadProjErrors),
            add_errors(ReadProjErrors, !Errors)
        ),

        ( ProjRes = ok(Proj),
            build_dependency_info(Proj, DepInfoRes, init, _, !IO),
            ( DepInfoRes = ok(DepInfo),

                setup_build_dir(Options, PlzBuildMTime, SetupDirRes, !IO),
                ( SetupDirRes = ok
                ; SetupDirRes = error(SetupDirError),
                    add_error(context(Options ^ pzb_build_dir),
                        SetupDirError, !Errors)
                ),

                % For now we have no detection of when the vars file
                % changes, we updated it every time.
                write_vars_file(Options, WriteVarsRes, !IO),
                ( WriteVarsRes = ok
                ; WriteVarsRes = error(WriteVarsError),
                    add_error(
                        context(BuildDir ++ "/" ++ ninja_vars_file),
                        WriteVarsError, !Errors)
                ),

                ProjMTime = latest(ProjFileMTime, PlzBuildMTime),
                maybe_write_dependency_file(Options, ProjMTime, DepInfo,
                    WriteDepsRes, !IO),
                ( WriteDepsRes = ok
                ; WriteDepsRes = error(WriteNinjaBuildError),
                    add_error(context(BuildDir ++ "/" ++ ninja_build_file),
                        WriteNinjaBuildError, !Errors)
                ),

                ImportWhitelist = compute_import_whitelist(Proj),
                maybe_write_import_whitelist(Options, ProjMTime,
                    ImportWhitelist, WhitelistRes, !IO),
                ( WhitelistRes = ok
                ; WhitelistRes = error(WriteWhitelistError),
                    add_error(nil_context, WriteWhitelistError, !Errors)
                ),

                ( if is_empty(!.Errors) then
                    invoke_ninja(Options, Proj, Result0, !IO),
                    ( Result0 = ok
                    ; Result0 = error(Error),
                        add_error(nil_context, Error, !Errors)
                    )
                else
                    true
                )
            ; DepInfoRes = errors(DepInfoErrors),
                add_errors(DepInfoErrors, !Errors)
            )
        ; ProjRes = errors(_)
        ),

        Result = !.Errors
    ).

%-----------------------------------------------------------------------%

:- type target
    --->    target(
                % The base name for the file of the compiled code
                t_name              :: nq_name,

                % The modules that make up the program
                t_modules           :: list(q_name),
                t_modules_context   :: context,
<<<<<<< HEAD
                t_pcflags           :: maybe(string),
                t_c_sources         :: list(string)
=======
                t_c_sources         :: list(string),
                t_c_sources_context :: context
>>>>>>> 03b25aa7
            ).

:- pred read_project(string::in, result(list(target), string)::out,
    time_t::out, io::di, io::uo) is det.

read_project(BuildFile, Result, MTime, !IO) :-
    file_modification_time(BuildFile, MTime, !IO),
    io.open_input(BuildFile, OpenRes, !IO),
    ( OpenRes = ok(File),
        parse_toml(File, BuildFile, TOMLRes, !IO),
        close_input(File, !IO),
        ( TOMLRes = ok(TOML),
            Result0 = result_list_to_result(map(make_target(TOML), keys(TOML))),
            ( Result0 = ok(MaybeTargets),
                Result = ok(filter_map(func(yes(X)) = X is semidet,
                    MaybeTargets))
            ; Result0 = errors(Errors),
                Result = errors(Errors)
            )
        ; TOMLRes = errors(Errors),
            Result = errors(Errors)
        )
    ; OpenRes = error(Error),
        Result = return_error(context(BuildFile), error_message(Error))
    ).

:- func make_target(toml, string) = result(maybe(target), string).

make_target(TOML, TargetStr) = Result :-
    lookup(TOML, TargetStr, TargetVal - TargetContext),
    ( if
        TargetVal = tv_table(Target),
        search(Target, "type", tv_string("program") - _)
    then
        TargetResult = nq_name_from_string(TargetStr),
        ( TargetResult = ok(TargetName),
            ModulesResult = search_toml_q_names(
                not_found_error(TargetContext, "modules"),
                Target, "modules"),
            CSourcesResult = search_toml_filenames(
                toml_search_default([], TargetContext),
                Target, "c_sources"),
            CompilerOptsResult = search_toml_maybe_string(Target, "compiler_opts"),
            (
                ModulesResult = ok(Modules - ModulesContext),
<<<<<<< HEAD
                CSourcesResult = ok(CSources - _),
                CompilerOptsResult = ok(CompilerOpts - _),
=======
                CSourcesResult = ok(CSources - CSourcesContext),
>>>>>>> 03b25aa7

                ( if
                    find_duplicates(Modules, DupModules),
                    not is_empty(DupModules)
                then
                    DupModulesStrings = map(func(M) =
                        "'" ++ q_name_to_string(M) ++ "'",
                        to_sorted_list(DupModules)),
                    Result = return_error(TargetContext,
                        format(
                            "The following modules were listed more than once: %s",
                        [s(string_join(", ", DupModulesStrings))]))
                else
                    Result = ok(yes(target(TargetName, Modules, ModulesContext,
<<<<<<< HEAD
                        CompilerOpts, CSources)))
=======
                        CSources, CSourcesContext)))
>>>>>>> 03b25aa7
                )
            ;
                ModulesResult = ok(_),
                CSourcesResult = ok(_),
                CompilerOptsResult = errors(Errors),

                Result = errors(Errors)
            ;
                ModulesResult = ok(_),
                CSourcesResult = errors(Errors),

                Result = errors(Errors)
            ;
                ModulesResult = errors(Errors),

                Result = errors(Errors)
            )
        ; TargetResult = error(_),
            Result = return_error(TargetContext,
                format("Invalid name '%s'", [s(TargetStr)]))
        )
    else
        Result = ok(no)
    ).

%-----------------------------------------------------------------------%

:- type search_result(T) == result(pair(T, context), string).

    % search_toml_q_names(NotFoundResult, WrapError, Toml, Key) = Result
    %
    % Search the toml for the given key, if not found return an error at
    % Context, if found try to parse it as a list of q_names.  WrapError
    % lets the caller explain the context of the error.
    %
:- func search_toml_q_names(search_result(list(q_name)), toml, toml_key) =
    search_result(list(q_name)).

search_toml_q_names(NotFoundResult, TOML, Key) =
    search_toml_array(NotFoundResult, q_name_from_dotted_string,
        TOML, Key).

    % search_toml_q_names(NotFoundResult, WrapError, Toml, Key) = Result
    %
:- func search_toml_filenames(search_result(list(string)), toml, toml_key) =
    search_result(list(string)).

search_toml_filenames(NotFoundResult, TOML, Key) =
    search_toml_array(NotFoundResult, func(X) = ok(X), TOML, Key).

:- func search_toml_array(search_result(list(T)),
        func(string) = maybe_error(T), toml, toml_key) =
    search_result(list(T)).

search_toml_array(NotFoundResult, MakeResult, TOML, Key) =
        Result :-
    ( if search(TOML, Key, Value - Context) then
        ( if Value = tv_array(Values) then
            Result0 = result_list_to_result(map(
                (func(TV) = R :-
                    ( if TV = tv_string(S) then
                        R0 = MakeResult(S),
                        ( R0 = ok(N),
                            R = ok(N)
                        ; R0 = error(Why),
                            R = return_error(Context,
                                field_error(Key,
                                    format("'%s' %s", [s(S), s(Why)])))
                        )
                    else
                        R = return_error(Context, "Name in array is a string")
                    )
                ),
                Values)),
            ( Result0 = ok(List),
                Result = ok(List - Context)
            ; Result0 = errors(Errors),
                Result = errors(Errors)
            )
        else
            Result = return_error(Context,
                field_error(Key, "Value is not an array"))
        )
    else
        Result = NotFoundResult
    ).

:- func search_toml_maybe_string(toml, toml_key) = search_result(maybe(string)).

search_toml_maybe_string(TOML, Key) = Result :-
    ( if search(TOML, Key, Value - Context) then
        ( if Value = tv_string(String) then
            Result = ok(yes(String) - Context)
        else
            Result = return_error(Context,
                field_error(Key, "Value is not a string"))
        )
    else
        Result = ok(no - nil_context)
    ).

:- func field_error(string, string) = string.

field_error(Field, Msg) = format("Invalid %s field: %s", [s(Field), s(Msg)]).

:- func not_found_error(context, toml_key) = search_result(T).

not_found_error(Context, Key) =
    return_error(Context, format("Key not found '%s'", [s(Key)])).

:- func toml_search_default(T, context) = search_result(T).

toml_search_default(X, C) = ok(X - C).

%-----------------------------------------------------------------------%

:- type dep_info == list(dep_target).

:- type dep_target
    --->    dt_program(
                dtp_name            :: nq_name,
                dtp_output          :: string,
                dtp_inputs          :: list(string)
            )
    ;       dt_object(
                dto_name            :: q_name,
                dto_output          :: string,
                dto_input           :: string,
                dto_depfile         :: string,
                dto_flags           :: string
            )
    ;       dt_interface(
                dti_name            :: q_name,
                dti_output          :: string,
                dti_input           :: string,
                dti_depfile         :: string
            )
    ;       dt_typeres(
                dttr_name           :: q_name,
                dttr_output         :: string,
                dttr_input          :: string
            )
    ;       dt_scan(
                dts_name            :: q_name,
                dts_dep_file        :: string,
                dts_source          :: string,
                dts_interface       :: string,
                dts_bytecode        :: string
            )
    ;       dt_foreign_hooks(
                dtcg_name           :: q_name,
                dtcg_output_code    :: string,
                dtcg_output_header  :: string,
                dtcg_input          :: string
            )
            % Generate an init file for the FFI from the info files.
    ;       dt_gen_init(
                dtgi_name           :: nq_name,
                dtgi_output         :: string,
                dtgi_modules        :: list(q_name)
            )
    ;       dt_c_link(
                dtcl_name           :: nq_name,
                dtcl_output         :: string,
                dtcl_input          :: list(string)
            )
    ;       dt_c_compile(
                dtcc_output         :: string,
                dtcc_input          :: string,
                dtcc_headers        :: list(string),
                dtcc_generated      :: generated
            ).

:- type generated
    --->    was_generated
    ;       hand_written.

:- pred build_dependency_info(list(target)::in,
    result(dep_info, string)::out, dir_info::in, dir_info::out,
    io::di, io::uo) is det.

build_dependency_info(Targets, MaybeDeps, !DirInfo, !IO) :-
<<<<<<< HEAD
    MaybeModules0 = make_module_info(Targets),
    ( MaybeModules0 = ok(Modules0),
        % The term Target is overloaded here, it means both the whole things
        % that plzbuild is trying to build, but also the steps that ninja does
        % to build them.
        map_foldl2(find_module_file, Modules0, MaybeModules1, !DirInfo, !IO),
        MaybeModules = result_list_to_result(MaybeModules1),
        find_foreign_sources(Targets, MaybeForeignSources, !DirInfo, !IO),

        ( MaybeModules = ok(Modules),
          MaybeForeignSources = ok(ForeignSources),
            ModuleTargets = map(make_module_targets, Modules),
            ProgramTargets = map(make_program_target, Targets),
            ForeignLinkTargets = condense(map(make_foreign_link_targets,
                Targets)),
            ForeignCompileTargets = map(make_foreign_target, ForeignSources),

            MaybeDeps = ok(condense(ModuleTargets) ++
                ForeignCompileTargets ++
                ForeignLinkTargets ++ ProgramTargets)

        ; MaybeModules = ok(_),
          MaybeForeignSources = errors(Errors),
            MaybeDeps = errors(Errors)
        ; MaybeModules = errors(Errors),
          MaybeForeignSources = ok(_),
            MaybeDeps = errors(Errors)
        ; MaybeModules = errors(ErrorsA),
          MaybeForeignSources = errors(ErrorsB),
            MaybeDeps = errors(ErrorsA ++ ErrorsB)
        )
    ; MaybeModules0 = errors(Errors),
=======
    % The term Target is overloaded here, it means both the whole things
    % that plzbuild is trying to build, but also the steps that ninja does
    % to build them.
    find_module_files(Targets, MaybeModuleFiles, !DirInfo, !IO),
    find_foreign_sources(Targets, MaybeForeignSources, !DirInfo, !IO),

    ( MaybeModuleFiles = ok(ModuleFiles),
      MaybeForeignSources = ok(ForeignSources0),
        ForeignSources = sort_and_remove_dups(ForeignSources0),
        ModuleTargets = map(make_module_targets, ModuleFiles),
        ProgramTargets = map(make_program_target, Targets),
        ForeignLinkTargetsRes = result_list_to_result(map(make_foreign_link_targets, Targets)),

        ( ForeignLinkTargetsRes = ok(ForeignLinkTargets0),
            ForeignCompileTargets = map(make_foreign_target, ForeignSources),

            ForeignLinkTargets = condense(ForeignLinkTargets0),
            MaybeDeps = ok(condense(ModuleTargets) ++
                ForeignCompileTargets ++
                ForeignLinkTargets ++ ProgramTargets)
        ; ForeignLinkTargetsRes = errors(Errors),
            MaybeDeps = errors(Errors)
        )

    ; MaybeModuleFiles = ok(_),
      MaybeForeignSources = errors(Errors),
        MaybeDeps = errors(Errors)
    ; MaybeModuleFiles = errors(Errors),
      MaybeForeignSources = ok(_),
>>>>>>> 03b25aa7
        MaybeDeps = errors(Errors)
    ).

:- type module_info
    --->    module_info(
                mi_name         :: q_name,
                mi_context      :: context,
                mi_file         :: string,
                mi_pcflags      :: string
            ).

:- func make_module_info(list(target)) = result(list(module_info), string).

make_module_info(Targets) = Modules :-
    Modules0 = condense(map(target_get_modules, Targets)),
    foldl_result(resolve_duplicate_modules, Modules0, init, MaybeModules1),
    ( MaybeModules1 = ok(Modules1),
        Modules = ok(map.values(Modules1))
    ; MaybeModules1 = errors(Error),
        Modules = errors(Error)
    ).

:- func target_get_modules(target) = list(module_info).

target_get_modules(Target) = Modules :-
    Context = Target ^ t_modules_context,
    PCFlags = maybe_default("", Target ^ t_pcflags),
    Modules = map(func(N) = module_info(N, Context, "", PCFlags),
        Target ^ t_modules).

:- pred resolve_duplicate_modules(module_info::in,
    map(q_name, module_info)::in,
    result(map(q_name, module_info), string)::out) is det.

resolve_duplicate_modules(Module, !Map) :-
    Name = Module ^ mi_name,
    map_set_or_update_result(func(M) = module_merge(M, Module),
            Name, Module, !Map).

:- func module_merge(module_info, module_info) = result(module_info, string).

module_merge(Ma, Mb) =
    ( if Ma ^ mi_pcflags = Mb ^ mi_pcflags then
        ok(module_info(Ma ^ mi_name,
            context_earliest(Ma ^ mi_context, Mb ^ mi_context),
            Ma ^ mi_file,
            Ma ^ mi_pcflags))
    else
        return_error(context_earliest(Ma ^ mi_context, Mb ^ mi_context),
          "Flags set for the same module in different programs do not match")
    ).

:- pred find_module_file(module_info::in,
    result(module_info, string)::out,
    dir_info::in, dir_info::out, io::di, io::uo) is det.

find_module_file(Module, ModuleResult, !DirInfo, !IO) :-
    find_module_file(".", source_extension, Module ^ mi_name, FileRes,
        !DirInfo, !IO),
    ( FileRes = yes(File),
        ModuleResult = ok(Module ^ mi_file := File)
    ; FileRes = no,
        ModuleResult = return_error(Module ^ mi_context,
            format("Can't find source for %s module",
                [s(q_name_to_string(Module ^ mi_name))]))
    ; FileRes = error(Path, Message),
        ModuleResult = return_error(context(Path), Message)
    ).

:- pred find_foreign_sources(list(target)::in,
    result(list(string), string)::out,
    dir_info::in, dir_info::out, io::di, io::uo) is det.

find_foreign_sources(Targets, Result, !DirInfo, !IO) :-
    SourcesList = condense(map((func(T) = T ^ t_c_sources), Targets)),
    % We don't do any filesystem checking, but might in the future.
    Result = ok(SourcesList).

:- func make_program_target(target) = dep_target.

make_program_target(Target) = DepTarget :-
    FileName = nq_name_to_string(Target ^ t_name) ++ library_extension,
    ObjectNames = map(func(M) = canonical_base_name(M) ++ output_extension,
        Target ^ t_modules),
    DepTarget = dt_program(Target ^ t_name, FileName, ObjectNames).

:- func make_module_targets(module_info) = list(dep_target).

make_module_targets(ModuleInfo) = Targets :-
    module_info(ModuleName, _, SourceName, PCFlags) = ModuleInfo,
    BaseName = canonical_base_name(ModuleName),
    TyperesName = BaseName ++ typeres_extension,
    InterfaceName = BaseName ++ interface_extension,
    ObjectName = BaseName ++ output_extension,
    DepFile = BaseName ++ depends_extension,
    Targets = [
        dt_scan(ModuleName, DepFile, SourceName, InterfaceName, ObjectName),
        dt_interface(ModuleName, InterfaceName, SourceName, DepFile),
        dt_object(ModuleName, ObjectName, SourceName, DepFile, PCFlags),
        dt_typeres(ModuleName, TyperesName, SourceName),
        dt_foreign_hooks(ModuleName,
            module_to_foreign_hooks_code(ModuleName),
            module_to_foreign_hooks_header(ModuleName), SourceName),
        dt_c_compile(
            module_to_foreign_object(ModuleName),
            module_to_foreign_hooks_code(ModuleName),
            [module_to_foreign_hooks_header(ModuleName)],
            was_generated)
    ].

:- func make_foreign_link_targets(target) =
    result(list(dep_target), string).

make_foreign_link_targets(Target) = DepsResult :-
    ForeignSources = Target ^ t_c_sources,
    Modules = Target ^ t_modules,
    ( ForeignSources = [],
        DepsResult = ok([])
    ; ForeignSources = [_ | _],
        Output = make_c_library_name(Target),
        map((pred(In::in, Out::out) is det :-
                ( if
                    file_change_extension(cpp_extension,
                        native_object_extension, In, Out0)
                then
                    Out = ok(Out0)
                else
                    Out = error(In)
                )
            ),
            ForeignSources, ForeignObjectsResults),
        ForeignObjectsResult = maybe_error_list(ForeignObjectsResults),
        ( ForeignObjectsResult = ok(ForeignObjects),
            ModuleForeignObjects = map(module_to_foreign_object, Modules),
            InitBaseName = nq_name_to_string(Target ^ t_name) ++ "_init",
            InitSourceName = InitBaseName ++ cpp_extension,
            InitObjectName = InitBaseName ++ native_object_extension,
            InitTargetSource = dt_gen_init(Target ^ t_name, InitSourceName,
                Modules),
            InitTargetObject = dt_c_compile(InitObjectName, InitSourceName,
                map(module_to_foreign_hooks_header, Modules), was_generated),
            LinkTarget = dt_c_link(Target ^ t_name, Output,
                ForeignObjects ++
                ModuleForeignObjects ++
                [InitObjectName]),
            DepsResult =
                ok([InitTargetSource, InitTargetObject, LinkTarget])
        ; ForeignObjectsResult = error(Errors),
            DepsResult = return_error(
                Target ^ t_c_sources_context,
                format("Unrecognised extensions on these files: %s",
                    [s(join_list(", ", Errors))]))
        )
    ).

:- func make_c_library_name(target) = string.

make_c_library_name(Target) = nq_name_to_string(Target ^ t_name) ++
    native_dylib_extension.

:- func make_foreign_target(string) = dep_target.

make_foreign_target(CFileName) = Target :-
    ( if
        file_change_extension(cpp_extension, native_object_extension,
            CFileName, ObjectName)
    then
        Target = dt_c_compile(ObjectName, CFileName, [], hand_written)
    else
        compile_error($file, $pred, "Unrecognised source file extension")
    ).

:- func module_to_foreign_hooks_code(q_name) = string.

module_to_foreign_hooks_code(Module) =
    module_to_foreign_hooks_base(Module) ++ cpp_extension.

:- func module_to_foreign_hooks_header(q_name) = string.

module_to_foreign_hooks_header(Module) =
    module_to_foreign_hooks_base(Module) ++ c_header_extension.

:- func module_to_foreign_hooks_base(q_name) = string.

module_to_foreign_hooks_base(Module) =
    canonical_base_name(Module) ++ "_f".

:- func module_to_foreign_object(q_name) = string.

module_to_foreign_object(Module) =
    canonical_base_name(Module) ++ "_f" ++ native_object_extension.

%-----------------------------------------------------------------------%

    % Write the dependency file if it the build file is newer.
    %
:- pred maybe_write_dependency_file(plzbuild_options::in, time_t::in,
    dep_info::in, maybe_error::out, io::di, io::uo) is det.

maybe_write_dependency_file(Options, ProjMTime, DepInfo, Result, !IO) :-
    update_if_stale(Options ^ pzb_verbose, ProjMTime,
        Options ^ pzb_build_dir ++ "/" ++ ninja_build_file,
        write_dependency_file(Options, DepInfo), Result, !IO).

:- pred write_dependency_file(plzbuild_options::in, dep_info::in,
    maybe_error::out, io::di, io::uo) is det.

write_dependency_file(Options, DepInfo, Result, !IO) :-
    write_file(Options ^ pzb_verbose,
        Options ^ pzb_build_dir ++ "/" ++ ninja_build_file,
        do_write_dependency_file(DepInfo), Result, !IO).

:- pred do_write_dependency_file(dep_info::in, output_stream::in,
    io::di, io::uo) is det.

do_write_dependency_file(DepInfo, BuildFile, !IO) :-
    write_string(BuildFile, "# Auto-generated by plzbuild\n", !IO),
    format(BuildFile, "include %s\n", [s(ninja_rules_file)], !IO),
    format(BuildFile, "include %s\n\n", [s(ninja_vars_file)], !IO),
    foldl(write_target(BuildFile), DepInfo, !IO).

:- pred write_statement(output_stream::in,
    string::in, string::in, string::in, list(string)::in, list(string)::in, maybe(string)::in,
    list(string)::in, maybe(string)::in, list(pair(string, string))::in, io::di, io::uo) is det.

write_statement(File, Command, Name, Output, ImplicitOutputs, Inputs, MaybeBinary,
        ImplicitDeps, MaybeDynDep, Vars, !IO) :-
    ( ImplicitOutputs = [],
        ImplicitOutput = ""
    ; ImplicitOutputs = [_ | _],
        ImplicitOutput = " | " ++ string_join(" ", ImplicitOutputs)
    ),
    InputsStr = string_join(" ", Inputs),
    ( MaybeBinary = yes(Binary),
        BinaryInput = ["$path/" ++ Binary]
    ; MaybeBinary = no,
        BinaryInput = []
    ),
    ExtraDeps = BinaryInput ++ ImplicitDeps,
    ( ExtraDeps = [_ | _],
        ExtraDepsStr = " | " ++ string_join(" ", ExtraDeps)
    ; ExtraDeps = [],
        ExtraDepsStr = ""
    ),
    ( MaybeDynDep = yes(DynDep),
        DynDepStr = " || " ++ DynDep
    ; MaybeDynDep = no,
        DynDepStr = ""
    ),
    write_string(File,
        "build " ++ Output ++ ImplicitOutput ++ " : " ++ Command ++ " " ++
            InputsStr ++ ExtraDepsStr ++ DynDepStr ++ "\n",
        !IO),
    write_var(File, "name" - Name, !IO),
    ( MaybeDynDep = yes(DynDep_),
        write_var(File, "dyndep" - DynDep_, !IO)
    ; MaybeDynDep = no
    ),
    foldl(write_var(File), Vars, !IO),
    nl(File, !IO).

:- pred write_var(output_stream::in, pair(string, string)::in,
    io::di, io::uo) is det.

write_var(File, Var - Val, !IO) :-
    format(File, "    %s = %s\n", [s(Var), s(Val)], !IO).

:- pred write_build_statement(output_stream::in, string::in, string::in,
    string::in, string::in, string::in, maybe(string)::in, io::di, io::uo)
    is det.

write_build_statement(File, Command, Name, Output, Path, Input, MaybeBinary,
        !IO) :-
    write_statement(File, Command, Name, Output, [], [Path ++ Input],
        MaybeBinary, [], no, [], !IO).

:- pred write_c_compile_statement(output_stream::in, string::in,
    string::in, string::in, string::in, list(string)::in,
    io::di, io::uo) is det.

write_c_compile_statement(File, Name, Output, Path, Input, Headers,
        !IO) :-
    write_statement(File, "c_compile", Name, Output, [], [Path ++ Input],
        no, Headers, no, [], !IO).

:- pred write_plzc_statement(output_stream::in, string::in, q_name::in,
    string::in, string::in, string::in, list(pair(string, string))::in,
    io::di, io::uo) is det.

write_plzc_statement(File, Command, Name, Output, Input,
        DepFile, Vars, !IO) :-
    write_statement(File, Command, q_name_to_string(Name),
        Output, [], ["../" ++ Input], yes("plzc"), [], yes(DepFile), Vars, !IO).

:- pred write_link_statement(output_stream::in, string::in, nq_name::in,
    string::in, list(string)::in, maybe(string)::in,
    io::di, io::uo) is det.

write_link_statement(File, Command, Name, Output, Objects, MaybeBinary,
        !IO) :-
    write_statement(File, Command, nq_name_to_string(Name),
        "../" ++ Output, [], Objects, MaybeBinary, [], no, [], !IO).

:- pred write_target(output_stream::in, dep_target::in, io::di, io::uo) is det.

write_target(File, dt_program(ProgName, ProgFile, Objects), !IO) :-
    write_link_statement(File, "plzlink", ProgName, ProgFile, Objects,
        yes("plzlnk"), !IO).
write_target(File,
        dt_object(ModuleName, ObjectFile, SourceFile, DepFile, Flags),
        !IO) :-
    % If we can detect import errors when building dependencies we can
    % remove it from this step and avoid some extra rebuilds.
    ImportWhitelistVar = "import_whitelist" -
        import_whitelist_file_no_directroy,
    PCFlagsVar = "pcflags_file" - Flags,
    write_plzc_statement(File, "plzc", ModuleName, ObjectFile, SourceFile,
        DepFile, [ImportWhitelistVar, PCFlagsVar], !IO).
write_target(File,
        dt_interface(ModuleName, InterfaceFile, SourceFile, DepFile), !IO) :-
    write_plzc_statement(File, "plzi", ModuleName, InterfaceFile,
        SourceFile, DepFile, [], !IO).
write_target(File,
        dt_typeres(ModuleName, TyperesFile, SourceFile), !IO) :-
    write_build_statement(File, "plztyperes", q_name_to_string(ModuleName),
        TyperesFile, "../", SourceFile, yes("plzc"), !IO).
write_target(File,
        dt_scan(ModuleName, DepFile, SourceFile, InterfaceFile, BytecodeFile),
        !IO) :-
    Inputs = ["../" ++ SourceFile],
    write_statement(File, "plzscan", q_name_to_string(ModuleName),
        DepFile, [], Inputs, yes("plzc"), [], no,
        ["target"       - BytecodeFile,
         "interface"    - InterfaceFile],
        !IO).
write_target(File, dt_foreign_hooks(ModuleName, OutCode, OutHeader, Source),
        !IO) :-
    write_statement(File, "plzgf", q_name_to_string(ModuleName),
        OutCode, [OutHeader], ["../" ++ Source], no, [], no,
        ["header"       - OutHeader], !IO).
write_target(File, dt_gen_init(ModuleName, Output, Inputs), !IO) :-
    InputsString = string_join(" ", map(q_name_to_string, Inputs)),
    write_statement(File, "gen_init", nq_name_to_string(ModuleName),
        Output, [], [], yes("plzgeninit"), [], no,
        ["modules" - InputsString], !IO).
write_target(File, dt_c_link(ModuleName, Output, Inputs), !IO) :-
    write_link_statement(File, "c_link", ModuleName, Output, Inputs,
        no, !IO).
write_target(File, dt_c_compile(Object, Source, Headers, SrcWasGenerated),
        !IO) :-
    ( SrcWasGenerated = was_generated,
        Path = ""
    ; SrcWasGenerated = hand_written,
        Path = "../"
    ),
    write_c_compile_statement(File, Source, Object, Path, Source, Headers, !IO).

%-----------------------------------------------------------------------%

:- pred write_vars_file(plzbuild_options::in, maybe_error::out,
    io::di, io::uo) is det.

write_vars_file(Options, Result, !IO) :-
    write_file(Options ^ pzb_verbose,
        Options ^ pzb_build_dir ++ "/" ++ ninja_vars_file,
        do_write_vars_file(Options), Result, !IO).

:- pred do_write_vars_file(plzbuild_options::in, output_stream::in,
    io::di, io::uo) is det.

do_write_vars_file(Options, File, !IO) :-
    Path0 = Options ^ pzb_tools_path,
    ( if is_relative(Path0) then
        Path = "../" ++ Path0
    else
        Path = Path0
    ),

    ReportTiming = Options ^ pzb_report_timing,
    ( ReportTiming = report_timing,
        PCFlags = "--report-timing"
    ; ReportTiming = dont_report_timing,
        PCFlags = ""
    ),
    % All options are the same for now.
    PLFlags = PCFlags,

    write_string(File, "# Auto-generated by plzbuild\n", !IO),
    format(File, "path = %s\n", [s(Path)], !IO),
    format(File, "source_path  = %s\n\n", [s(Options ^ pzb_source_path)], !IO),
    format(File, "pcflags_global = %s\n", [s(PCFlags)], !IO),
    format(File, "plflags_global = %s\n", [s(PLFlags)], !IO),
    format(File, "cxx = c++ -fpic\n", [], !IO),
    format(File, "cc = cc -fpic -shared\n", [], !IO).

%-----------------------------------------------------------------------%

%
% Use a whitelist to inform the compiler which modules may import which
% other modules based on the module lists in the project file.
%

    % Rather than actually compute the whitelist and store it, which could
    % be large, store the information used to compute it.  The set of sets
    % of modules that may import each-other.
    %
:- type whitelist == set(set(q_name)).

:- func compute_import_whitelist(list(target)) = whitelist.

compute_import_whitelist(Proj) =
    list_to_set(map(func(T) = list_to_set(T ^ t_modules), Proj)).

:- pred maybe_write_import_whitelist(plzbuild_options::in, time_t::in,
    whitelist::in, maybe_error::out, io::di, io::uo) is det.

maybe_write_import_whitelist(Options, ProjMTime, DepInfo, Result, !IO) :-
    update_if_stale(Options ^ pzb_verbose, ProjMTime,
        Options ^ pzb_build_dir ++ "/" ++ import_whitelist_file_no_directroy,
        write_import_whitelist(Options, DepInfo), Result, !IO).

:- pred write_import_whitelist(plzbuild_options::in, whitelist::in,
    maybe_error::out, io::di, io::uo) is det.

write_import_whitelist(Options, Whitelist, Result, !IO) :-
    write_file(Options ^ pzb_verbose,
        Options ^ pzb_build_dir ++ "/" ++ import_whitelist_file_no_directroy,
        do_write_import_whitelist(Whitelist), Result, !IO).

:- pred do_write_import_whitelist(whitelist::in, text_output_stream::in,
    io::di, io::uo) is det.

do_write_import_whitelist(Whitelist, File, !IO) :-
    write(File, map(to_sorted_list, to_sorted_list(Whitelist)) `with_type`
        list(list(q_name)), !IO),
    write_string(File, ".\n", !IO).

%-----------------------------------------------------------------------%

:- pred ensure_ninja_rules_file(plzbuild_options::in, time_t::in,
    maybe_error::out, io::di, io::uo) is det.

ensure_ninja_rules_file(Options, MTime, Result, !IO) :-
    Rebuild = Options ^ pzb_rebuild,
    ( Rebuild = need_rebuild,
        write_ninja_rules_file(Options, Result, !IO)
    ; Rebuild = dont_rebuild,
        update_if_stale(Options ^ pzb_verbose, MTime,
            Options ^ pzb_build_dir ++ "/" ++ ninja_rules_file,
            write_ninja_rules_file(Options), Result, !IO)
    ).

:- pred write_ninja_rules_file(plzbuild_options::in, maybe_error::out,
    io::di, io::uo) is det.

write_ninja_rules_file(Options, Result, !IO) :-
    write_file(Options ^ pzb_verbose,
        Options ^ pzb_build_dir ++ "/" ++ ninja_rules_file,
        (pred(File::in, IO0::di, IO::uo) is det :-
            write_string(File, rules_contents, IO0, IO)
        ),
        Result, !IO).

:- func rules_contents = string.

rules_contents =
"# Auto-generated by plzbuild
ninja_required_version = 1.10

rule plztyperes
    command = $path/plzc $pcflags_global $pcflags_file $
        --mode make-typeres-exports $
        --module-name-check $name $
        --source-path $source_path $
        $in -o $out
    description = Calculating type & resource exports for $name

rule plzi
    command = $path/plzc $pcflags_global $pcflags_file $
        --mode make-interface $
        --module-name-check $name $
        --source-path $source_path $
        $in -o $out
    description = Making interface for $name

rule plzscan
    command = $path/plzc $pcflags_global $pcflags_file $
        --mode scan $
        --target-bytecode $target --target-interface $interface $
        --module-name-check $name $
        --source-path $source_path $
        $in -o $out
    description = Scanning $name for dependencies

rule plzc
    command = $path/plzc $pcflags_global $pcflags_file $
        --mode compile $
        --import-whitelist $import_whitelist $
        --module-name-check $name $
        --source-path $source_path $
        $in -o $out
    description = Compiling $name

rule plzgf
    command = $path/plzc $pcflags_global $pcflags_file $
        --mode generate-foreign $
        --module-name-check $name $
        --source-path $source_path $
        --output-header $header $
        $in -o $out
    description = Generating foreign hooks for $name

rule gen_init
    command = $path/plzgeninit $
        $modules -o $out
    description = Generating foreign initialisation code for $name

rule plzlink
    command = $path/plzlnk $plflags_global -n $name -o $out $in
    description = Linking $name

rule c_link
    command = $cc -o $out $in
    description = Linking foreign code for $name

rule c_compile
    command = $cxx -o $out -c $in
    description = Compiling $name
".

%-----------------------------------------------------------------------%

:- pred invoke_ninja(plzbuild_options::in, list(target)::in,
    maybe_error::out, io::di, io::uo) is det.

invoke_ninja(Options, Proj, Result, !IO) :-
    Verbose = Options ^ pzb_verbose,
    Targets0 = Options ^ pzb_targets,
    ( Targets0 = [_ | _],
        TargetSet = list_to_set(Targets0),
        Targets = filter(pred(T::in) is semidet :-
            member(T ^ t_name, TargetSet), Proj)
    ; Targets0 = [],
        Targets = Proj
    ),
    NinjaTargets = map(
        (func(T) = [PZTarget] ++ CTarget :-
            Name = T ^ t_name,
            PZTarget = ninja_target_path(Name, library_extension),
            CSources = T ^ t_c_sources,
            ( CSources = [],
                CTarget = []
            ; CSources = [_ | _],
                % Need to build the foreign code
                CTarget = [ninja_target_path(Name, native_dylib_extension)]
            )
        ), Targets),
    NinjaTargetsStr = string_join(" ", condense(NinjaTargets)),
    invoke_command(Verbose, format("ninja %s -C %s %s",
        [s(verbose_opt_str(Verbose)), s(Options ^ pzb_build_dir),
            s(NinjaTargetsStr)]),
        Result, !IO).

:- func ninja_target_path(nq_name, string) = string.

ninja_target_path(Name, Extension) =
    "../" ++ nq_name_to_string(Name) ++ Extension.

:- pred clean(plzbuild_options::in, io::di, io::uo) is det.

clean(Options, !IO) :-
    Verbose = Options ^ pzb_verbose,
    BuildDir = Options ^ pzb_build_dir,
    ( Verbose = verbose,
        format("Removing build directory %s\n",
            [s(BuildDir)], !IO)
    ; Verbose = terse
    ),
    remove_file_recursively(BuildDir, Result, !IO),
    ( Result = ok
    ; Result = error(Error),
        format("%s: %s",
            [s(BuildDir), s(error_message(Error))], !IO)
    ).

:- func verbose_opt_str(verbose) = string.

verbose_opt_str(terse) = "".
verbose_opt_str(verbose) = "-v".

:- pred invoke_command(verbose::in, string::in, maybe_error::out,
    io::di, io::uo) is det.

invoke_command(Verbose, Command, Result, !IO) :-
    ( Verbose = verbose,
        format(stderr_stream, "Invoking: %s\n", [s(Command)], !IO),
        write_string(stderr_stream, "-----\n", !IO)
    ; Verbose = terse
    ),
    call_system(Command, SysResult, !IO),
    ( Verbose = verbose,
        write_string(stderr_stream, "-----\n", !IO)
    ; Verbose = terse
    ),
    ( SysResult = ok(Status),
        ( if Status = 0 then
            Result = ok
        else
            Result = error(format("Sub-command '%s' exited with exit-status %d",
                [s(Command), i(Status)]))
        )
    ; SysResult = error(Error),
        Result = error(format("Could not execute sub-command '%s': %s",
                [s(Command), s(error_message(Error))]))
    ).

%-----------------------------------------------------------------------%

:- pred setup_build_dir(plzbuild_options::in, time_t::in, maybe_error::out,
    io::di, io::uo) is det.

setup_build_dir(Options, MTime, Result, !IO) :-
    ensure_directory(Options, Result0, FreshBuildDir, !IO),
    ( Result0 = ok,
        ( FreshBuildDir = fresh,
            % We know that we ust mkdir'd the build directory, so we can
            % skip a stat() call.
            write_ninja_rules_file(Options, Result, !IO)
        ; FreshBuildDir = stale,
            ensure_ninja_rules_file(Options, MTime, Result, !IO)
        )
    ; Result0 = error(_),
        Result = Result0
    ).

:- type fresh
    --->    fresh
    ;       stale.

:- pred ensure_directory(plzbuild_options::in, maybe_error::out,
    fresh::out, io::di, io::uo) is det.

ensure_directory(Options, Result, Fresh, !IO) :-
    Rebuild = Options ^ pzb_rebuild,
    BuildDir = Options ^ pzb_build_dir,
    file_type(yes, BuildDir, StatResult, !IO),
    ( StatResult = ok(Stat),
        ( Stat = directory,
            ( Rebuild = need_rebuild,
                clean(Options, !IO),
                mkdir_build_directory(Options, Result, !IO),
                Fresh = fresh
            ; Rebuild = dont_rebuild,
                Result = ok,
                Fresh = stale
            )
        ;
            ( Stat = regular_file
            ; Stat = symbolic_link
            ; Stat = named_pipe
            ; Stat = socket
            ; Stat = character_device
            ; Stat = block_device
            ; Stat = message_queue
            ; Stat = semaphore
            ; Stat = shared_memory
            ; Stat = unknown
            ),
            ( Rebuild = need_rebuild,
                clean(Options, !IO),
                mkdir_build_directory(Options, Result, !IO),
                Fresh = fresh
            ; Rebuild = dont_rebuild,
                Result = error(format(
                    "Cannot create build directory, " ++
                        "'%s' already exists as non-directory",
                    [s(BuildDir)])),
                Fresh = stale
            )
        )
    ; StatResult = error(_),
        mkdir_build_directory(Options, Result, !IO),
        Fresh = fresh
    ).

:- pred mkdir_build_directory(plzbuild_options::in, maybe_error::out,
    io::di, io::uo) is det.

mkdir_build_directory(Options, Result, !IO) :-
    Verbose = Options ^ pzb_verbose,
    BuildDir = Options ^ pzb_build_dir,
    ( Verbose = verbose,
        format(stderr_stream, "mkdir %s\n", [s(BuildDir)], !IO)
    ; Verbose = terse
    ),
    mkdir(BuildDir, MkdirResult, Error, !IO),
    ( MkdirResult = yes,
        Result = ok
    ; MkdirResult = no,
        Result = error(
            format("Cannot create build directory '%s': %s",
                [s(BuildDir), s(Error)]))
    ).

:- pragma foreign_decl("C", local,
"
#include <string.h>
").

:- pred mkdir(string::in, bool::out, string::out, io::di, io::uo) is det.

:- pragma foreign_proc("C",
    mkdir(Name::in, Result::out, Error::out, _IO0::di, _IO::uo),
    [promise_pure, will_not_call_mercury, will_not_throw_exception],
    "
        int ret = mkdir(Name, 0755);
        if (ret == 0) {
            Result = MR_YES;
            // Error really is const
            Error = (char *)"""";
        } else {
            Result = MR_NO;
            char *error_msg = MR_GC_NEW_ARRAY(char, 128);
            ret = strerror_r(errno, error_msg, 128);
            if (ret == 0) {
                Error = error_msg;
            } else {
                Error = (char *)""Buffer too small for error message"";
            }
        }
    ").

%-----------------------------------------------------------------------%

:- pred update_if_stale(verbose, time_t, string,
    pred(maybe_error, io, io), maybe_error, io, io).
:- mode update_if_stale(in, in, in,
    pred(out, di, uo) is det, out, di, uo).

update_if_stale(Verbose, ProjMTime, File, Update, Result, !IO) :-
    io.file_modification_time(File, MTimeResult, !IO),
    ( MTimeResult = ok(MTime),
        ( if difftime(ProjMTime, MTime) > 0.0 then
            % Project file is newer.
            Update(Result, !IO)
        else
            ( Verbose = verbose,
                format(stderr_stream,
                    "Not writing %s, it is already current\n",
                    [s(File)], !IO)
            ; Verbose = terse
            ),
            Result = ok
        )
    ; MTimeResult = error(_),
        % Always write the file.
        Update(Result, !IO)
    ).

:- func latest(time_t, time_t) = time_t.

latest(A, B) =
    ( if difftime(A, B) > 0.0 then
        A
    else
        B
    ).

    % Get a file modification time or now if unknown.
    %
:- pred file_modification_time(string::in, time_t::out, io::di, io::uo) is
    det.

file_modification_time(File, MTime, !IO) :-
    io.file_modification_time(File, TimeRes, !IO),
    ( TimeRes = ok(MTime)
    ; TimeRes = error(_),
        % Assume the file was modified now, causing other files to be
        % updated.
        time(MTime, !IO)
    ).

:- pred write_file(verbose, string,
    pred(text_output_stream, io, io), maybe_error, io, io).
:- mode write_file(in, in,
    pred(in, di, uo) is det, out, di, uo) is det.

write_file(Verbose, Filename, Writer, Result, !IO) :-
    ( Verbose = verbose,
        format(stderr_stream, "Writing %s\n", [s(Filename)], !IO)
    ; Verbose = terse
    ),
    io.open_output(Filename, FileResult, !IO),
    ( FileResult = ok(File),
        Writer(File, !IO),
        close_output(File, !IO),
        Result = ok
    ; FileResult = error(Error),
        Result = error(
            format("Cannot write '%s': %s",
                [s(Filename), s(error_message(Error))]))
    ).

%-----------------------------------------------------------------------%
%-----------------------------------------------------------------------%<|MERGE_RESOLUTION|>--- conflicted
+++ resolved
@@ -171,13 +171,9 @@
                 % The modules that make up the program
                 t_modules           :: list(q_name),
                 t_modules_context   :: context,
-<<<<<<< HEAD
                 t_pcflags           :: maybe(string),
-                t_c_sources         :: list(string)
-=======
                 t_c_sources         :: list(string),
                 t_c_sources_context :: context
->>>>>>> 03b25aa7
             ).
 
 :- pred read_project(string::in, result(list(target), string)::out,
@@ -223,12 +219,8 @@
             CompilerOptsResult = search_toml_maybe_string(Target, "compiler_opts"),
             (
                 ModulesResult = ok(Modules - ModulesContext),
-<<<<<<< HEAD
-                CSourcesResult = ok(CSources - _),
+                CSourcesResult = ok(CSources - CSourcesContext),
                 CompilerOptsResult = ok(CompilerOpts - _),
-=======
-                CSourcesResult = ok(CSources - CSourcesContext),
->>>>>>> 03b25aa7
 
                 ( if
                     find_duplicates(Modules, DupModules),
@@ -243,11 +235,7 @@
                         [s(string_join(", ", DupModulesStrings))]))
                 else
                     Result = ok(yes(target(TargetName, Modules, ModulesContext,
-<<<<<<< HEAD
-                        CompilerOpts, CSources)))
-=======
-                        CSources, CSourcesContext)))
->>>>>>> 03b25aa7
+                        CompilerOpts, CSources, CSourcesContext)))
                 )
             ;
                 ModulesResult = ok(_),
@@ -430,7 +418,6 @@
     io::di, io::uo) is det.
 
 build_dependency_info(Targets, MaybeDeps, !DirInfo, !IO) :-
-<<<<<<< HEAD
     MaybeModules0 = make_module_info(Targets),
     ( MaybeModules0 = ok(Modules0),
         % The term Target is overloaded here, it means both the whole things
@@ -441,17 +428,23 @@
         find_foreign_sources(Targets, MaybeForeignSources, !DirInfo, !IO),
 
         ( MaybeModules = ok(Modules),
-          MaybeForeignSources = ok(ForeignSources),
+          MaybeForeignSources = ok(ForeignSources0),
+            ForeignSources = sort_and_remove_dups(ForeignSources0),
             ModuleTargets = map(make_module_targets, Modules),
             ProgramTargets = map(make_program_target, Targets),
-            ForeignLinkTargets = condense(map(make_foreign_link_targets,
-                Targets)),
-            ForeignCompileTargets = map(make_foreign_target, ForeignSources),
-
-            MaybeDeps = ok(condense(ModuleTargets) ++
-                ForeignCompileTargets ++
-                ForeignLinkTargets ++ ProgramTargets)
-
+            ForeignLinkTargetsRes = result_list_to_result(
+                map(make_foreign_link_targets, Targets)),
+
+            ( ForeignLinkTargetsRes = ok(ForeignLinkTargets0),
+                ForeignCompileTargets = map(make_foreign_target,
+                    ForeignSources),
+                ForeignLinkTargets = condense(ForeignLinkTargets0),
+                MaybeDeps = ok(condense(ModuleTargets) ++
+                    ForeignCompileTargets ++
+                    ForeignLinkTargets ++ ProgramTargets)
+            ; ForeignLinkTargetsRes = errors(Errors),
+                MaybeDeps = errors(Errors)
+            )
         ; MaybeModules = ok(_),
           MaybeForeignSources = errors(Errors),
             MaybeDeps = errors(Errors)
@@ -463,37 +456,6 @@
             MaybeDeps = errors(ErrorsA ++ ErrorsB)
         )
     ; MaybeModules0 = errors(Errors),
-=======
-    % The term Target is overloaded here, it means both the whole things
-    % that plzbuild is trying to build, but also the steps that ninja does
-    % to build them.
-    find_module_files(Targets, MaybeModuleFiles, !DirInfo, !IO),
-    find_foreign_sources(Targets, MaybeForeignSources, !DirInfo, !IO),
-
-    ( MaybeModuleFiles = ok(ModuleFiles),
-      MaybeForeignSources = ok(ForeignSources0),
-        ForeignSources = sort_and_remove_dups(ForeignSources0),
-        ModuleTargets = map(make_module_targets, ModuleFiles),
-        ProgramTargets = map(make_program_target, Targets),
-        ForeignLinkTargetsRes = result_list_to_result(map(make_foreign_link_targets, Targets)),
-
-        ( ForeignLinkTargetsRes = ok(ForeignLinkTargets0),
-            ForeignCompileTargets = map(make_foreign_target, ForeignSources),
-
-            ForeignLinkTargets = condense(ForeignLinkTargets0),
-            MaybeDeps = ok(condense(ModuleTargets) ++
-                ForeignCompileTargets ++
-                ForeignLinkTargets ++ ProgramTargets)
-        ; ForeignLinkTargetsRes = errors(Errors),
-            MaybeDeps = errors(Errors)
-        )
-
-    ; MaybeModuleFiles = ok(_),
-      MaybeForeignSources = errors(Errors),
-        MaybeDeps = errors(Errors)
-    ; MaybeModuleFiles = errors(Errors),
-      MaybeForeignSources = ok(_),
->>>>>>> 03b25aa7
         MaybeDeps = errors(Errors)
     ).
 
