--- conflicted
+++ resolved
@@ -236,17 +236,15 @@
         then
             MaybeInstr = ok(Instr)
         else if search(Info ^ ai_symbols, QName, Entry) then
-            ( Entry = pzii_proc(ProcId)
+            (
+                ( Entry = pzii_proc(_)
+                ; Entry = pzii_closure(_)
+                ),
+                util.sorry($file, $pred, "Calls require the call opcode")
             ; Entry = pzii_data(_),
                 util.sorry($file, $pred, "Feature removed, load data")
-            ; Entry = pzii_closure(_),
-                util.sorry($file, $pred, "Load closure")
-            ),
-            MaybeInstr = ok(pzi_call(pzp(ProcId)))
-        else if search(Info ^ ai_imports, QName, ImportId) then
-            MaybeInstr = ok(pzi_call(pzi(ImportId)))
-        else
-<<<<<<< HEAD
+            )
+        else
             MaybeInstr = return_error(Context, e_symbol_not_found(QName))
         )
     ; PInstr = pzti_jmp(Name),
@@ -260,47 +258,26 @@
             MaybeInstr = ok(pzi_cjmp(Num, Width1))
         ;
             MaybeInstr = return_error(Context, e_block_not_found(Name))
-=======
-            ( if search(Map, QName, Entry) then
-                ( Entry = pzei_proc(_),
-                    util.sorry($file, $pred, "Calls require the call opcode")
-                ; Entry = pzei_data(DID),
-                    Instr = pzi_load_immediate(pzw_ptr, immediate_data(DID))
-                ),
-                MaybeInstr = ok(Instr)
-            else
-                MaybeInstr = return_error(Context, e_symbol_not_found(QName))
-            )
-        )
-    ;
-        ( PInstr = pzti_jmp(Name)
-        ; PInstr = pzti_cjmp(Name)
-        ),
-        ( search(BlockMap, Name, Num) ->
-            ( PInstr = pzti_jmp(_),
-                MaybeInstr = ok(pzi_jmp(Num))
-            ; PInstr = pzti_cjmp(_),
-                MaybeInstr = ok(pzi_cjmp(Num, Width1))
-            )
-        ;
-            MaybeInstr = return_error(Context, e_block_not_found(Name))
-        )
-    ;
-        ( PInstr = pzti_call(QName)
-        ; PInstr = pzti_tcall(QName)
-        ),
+        )
+    ; PInstr = pzti_call(QName),
         ( if
-            search(Map, QName, Entry),
-            Entry = pzei_proc(PID)
+            search(Info ^ ai_symbols, QName, Entry),
+            Entry = pzii_proc(PID)
         then
-            ( PInstr = pzti_call(_),
-                MaybeInstr = ok(pzi_call(PID))
-            ; PInstr = pzti_tcall(_),
-                MaybeInstr = ok(pzi_tcall(PID))
-            )
+            MaybeInstr = ok(pzi_call(pzp(PID)))
+        else if search(Info ^ ai_imports, QName, ImportId) then
+            MaybeInstr = ok(pzi_call(pzi(ImportId)))
         else
             MaybeInstr = return_error(Context, e_symbol_not_found(QName))
->>>>>>> 67ad44d2
+        )
+    ; PInstr = pzti_tcall(QName),
+        ( if
+            search(Info ^ ai_symbols, QName, Entry),
+            Entry = pzii_proc(PID)
+        then
+            MaybeInstr = ok(pzi_tcall(PID))
+        else
+            MaybeInstr = return_error(Context, e_symbol_not_found(QName))
         )
     ;
         ( PInstr = pzti_roll(Depth)
