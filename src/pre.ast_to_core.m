--- conflicted
+++ resolved
@@ -270,14 +270,8 @@
     ( if is_empty(!.Errors) then
         some [!Pre] (
             % 1. the func_to_pre step resolves symbols, builds a varmap,
-<<<<<<< HEAD
-            % builds var use sets and over-conservative var-def sets.
+            % builds var-use and var-def sets.
             list.foldl(func_to_pre(Env), Entries, map.init, !:Pre),
-=======
-            % builds var-use and var-def sets.
-            list.foldl2(func_to_pre(Env), Entries, map.init,
-                !:Pre, !Errors),
->>>>>>> 804ec9aa
             ModuleNameQ = q_name(ModuleName),
             maybe_dump_stage(COptions, ModuleNameQ, "pre1_initial",
                 pre_pretty(!.Core), !.Pre, !IO),
@@ -461,6 +455,11 @@
     gather_funcs_call(Call, !Core, !Env, !Errors).
 gather_funcs_stmt(s_assign_statement(_, Expr), !Core, !Env, !Errors) :-
     gather_funcs_expr(Expr, !Core, !Env, !Errors).
+gather_funcs_stmt(s_vars_statement(_, MaybeExpr), !Core, !Env, !Errors) :-
+    ( MaybeExpr = yes(Expr),
+        gather_funcs_expr(Expr, !Core, !Env, !Errors)
+    ; MaybeExpr = no
+    ).
 gather_funcs_stmt(s_array_set_statement(_, ExprA, ExprB), !Core, !Env,
         !Errors) :-
     gather_funcs_expr(ExprA, !Core, !Env, !Errors),
@@ -627,7 +626,6 @@
 %-----------------------------------------------------------------------%
 
 :- pred func_to_pre(env::in, ast_entry::in,
-<<<<<<< HEAD
     map(func_id, pre_procedure)::in, map(func_id, pre_procedure)::out) is det.
 
 func_to_pre(_, ast_export(_), !Pre).
@@ -637,39 +635,6 @@
 func_to_pre(Env0, ast_definition(Defn), !Pre) :-
     Defn = ast_function(Name, Params, Returns, _, Body, Context),
     func_to_pre_func(Env0, Name, Params, Returns, Body, Context, !Pre).
-=======
-    map(func_id, pre_procedure)::in, map(func_id, pre_procedure)::out,
-    errors(compile_error)::in, errors(compile_error)::out) is det.
-
-func_to_pre(_, ast_export(_), !Pre, !Errors).
-func_to_pre(_, ast_import(_, _), !Pre, !Errors).
-func_to_pre(_, ast_type(_, _, _, _), !Pre, !Errors).
-func_to_pre(_, ast_resource(_, _), !Pre, !Errors).
-func_to_pre(Env0, ast_function(Name, Params, Returns, _, Body0, Context),
-        !Pre, !Errors) :-
-    env_lookup_function(Env0, q_name(Name), FuncId),
-
-    % Build body.
-    ParamNames = map((func(ast_param(N, _)) = N), Params),
-    some [!Varmap] (
-        !:Varmap = varmap.init,
-        ( if
-            map_foldl2(do_var_or_wildcard(env_add_and_initlalise_var),
-                ParamNames, ParamVarsOrWildcardsPrime, Env0, EnvPrime,
-                !Varmap)
-        then
-            ParamVarsOrWildcards = ParamVarsOrWildcardsPrime,
-            Env = EnvPrime
-        else
-            compile_error($file, $pred, Context,
-                "Two or more parameters have the same name")
-        ),
-        ast_to_pre(Env, Body0, Body, !Varmap),
-        Proc = pre_procedure(FuncId, !.Varmap, ParamVarsOrWildcards,
-            arity(length(Returns)), Body, Context),
-        map.det_insert(FuncId, Proc, !Pre)
-    ).
->>>>>>> 804ec9aa
 
 %-----------------------------------------------------------------------%
 %-----------------------------------------------------------------------%