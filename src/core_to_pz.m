--- conflicted
+++ resolved
@@ -115,15 +115,9 @@
     Name = q_name_to_string(func_get_name(Function)),
     ( if func_builtin_type(Function, BuiltinType) then
         ( BuiltinType = bit_core,
-<<<<<<< HEAD
-            make_proc_id_core_or_rts(FuncId, Function, !ProcMap,
-                !ImportFieldMap, !BuildModClosure, !PZ),
-            ( if func_get_body(Function, _, _, _, _) then
-=======
             make_proc_id_core_or_rts(FuncId, Function, !LocnMap,
                 !BuildModClosure, !PZ),
-            ( if func_get_body(Function, _, _, _) then
->>>>>>> 3d0e64e6
+            ( if func_get_body(Function, _, _, _, _) then
                 true
             else
                 unexpected($file, $pred,
@@ -153,15 +147,9 @@
             )
         )
     else
-<<<<<<< HEAD
-        make_proc_id_core_or_rts(FuncId, Function, !ProcMap,
-            !ImportFieldMap, !BuildModClosure, !PZ),
-        ( if func_get_body(Function, _, _, _, _) then
-=======
         make_proc_id_core_or_rts(FuncId, Function, !LocnMap,
             !BuildModClosure, !PZ),
-        ( if func_get_body(Function, _, _, _) then
->>>>>>> 3d0e64e6
+        ( if func_get_body(Function, _, _, _, _) then
             true
         else
             unexpected($file, $pred,
