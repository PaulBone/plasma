--- conflicted
+++ resolved
@@ -36,7 +36,6 @@
 	$(TOP)/src/plzlnk -n Module_02 -e Module_02 -o $@ \
 		module_02.pzo module_02a.pzo
 
-<<<<<<< HEAD
 #
 # Create four tests, the first to link modules a and b, the last to link b
 # and a (reverse order), they choose different entry modules.
@@ -52,7 +51,7 @@
 module_03br.pzb : module_03a.pzo module_03b.pzo $(TOP)/src/plzlnk
 	$(TOP)/src/plzlnk -n Module_03br -e Module_03b -o $@ \
 		module_03b.pzo module_03a.pzo
-=======
+
 module_04.pzo : module_04a.pi
 
 module_04.pzb : module_04.pzo module_04a.pzo $(TOP)/src/plzlnk
@@ -64,7 +63,6 @@
 module_05.pzb : module_05.pzo module_05a.pzo $(TOP)/src/plzlnk
 	$(TOP)/src/plzlnk -n Module_05 -e Module_05 -o $@ \
 		module_05.pzo module_05a.pzo
->>>>>>> 334a9058
 
 .PHONY: %.test
 %.test : %.exp %.outs
