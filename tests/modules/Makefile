#
# This is free and unencumbered software released into the public domain.
# See ../LICENSE.unlicense
#
# vim: noet sw=4 ts=4
#

TOP=../..

TOOLS=$(TOP)/src/plzc $(TOP)/src/plzlnk $(TOP)/src/plzbuild

.PHONY: all
all:
	@echo This Makefile does not have an "all" target
	@echo Use the run_tests.sh script in the parent directory to run all tests
	@echo or use "make test_name.test" to run a single test.
	@false

%.pi : %.p $(TOP)/src/plzc
	$(TOP)/src/plzc --mode make-interface $<

%.typeres : %.p $(TOP)/src/plzc
	$(TOP)/src/plzc --mode make-typeres-exports $<

%.pzo : %.p $(TOP)/src/plzc
	$(TOP)/src/plzc $<

%.pz : %.pzo $(TOP)/src/plzlnk
	$(TOP)/src/plzlnk -n ${subst .pz,,$@} -o $@ $<

module_01.pz : module_01.p module_01a.p BUILD.plz $(TOOLS)
	$(TOP)/src/plzbuild module_01

module_01_dyn.out : module_01.pz module_02.pz
	$(TOP)/runtime/plzrun -l module_02.pz module_01.pz > $@

.PHONY: module_01_dyn.gctest
module_01_dyn.gctest : module_01.pz module_02.pz $(TOP)/runtime/plzrun
	PZ_RUNTIME_DEV_OPTS=gc_zealous $(TOP)/runtime/plzrun -l module_02.pz \
		module_01.pz > /dev/null

module_02.pzo : module_02a.pi
module_02.pi : module_02a.typeres
module_02a.pzo : module_02.pi
module_02a.pi : module_02.typeres

module_02.pz : module_02.pzo module_02a.pzo $(TOP)/src/plzlnk
	$(TOP)/src/plzlnk -n Module_02 -o $@ \
		module_02.pzo module_02a.pzo

#
# Create four tests, the first to link modules a and b, the last to link b
# and a (reverse order), they choose different entry modules.
module_03a.pz : module_03a.pzo module_03b.pzo $(TOP)/src/plzlnk
	$(TOP)/src/plzlnk -n Module_03a -e Module_03a.main -o $@ \
		module_03a.pzo module_03b.pzo
module_03b.pz : module_03a.pzo module_03b.pzo $(TOP)/src/plzlnk
	$(TOP)/src/plzlnk -n Module_03b -e Module_03b.main -o $@ \
		module_03a.pzo module_03b.pzo
module_03ar.pz : module_03a.pzo module_03b.pzo $(TOP)/src/plzlnk
	$(TOP)/src/plzlnk -n Module_03ar -e Module_03a.main -o $@ \
		module_03b.pzo module_03a.pzo
module_03br.pz : module_03a.pzo module_03b.pzo $(TOP)/src/plzlnk
	$(TOP)/src/plzlnk -n Module_03br -e Module_03b.main -o $@ \
		module_03b.pzo module_03a.pzo

# module_03c.pzo does not have an entrypoint.  The linker should implicitly
# choose the only entrypoint.
module_03c.pz : module_03a.pzo module_03c.pzo $(TOP)/src/plzlnk
	$(TOP)/src/plzlnk -n Module_03c -o $@ \
		module_03a.pzo module_03c.pzo
module_03cr.pz : module_03a.pzo module_03c.pzo $(TOP)/src/plzlnk
	$(TOP)/src/plzlnk -n Module_03c -o $@ \
		module_03c.pzo module_03a.pzo

module_04.pz : module_04.p module_04a.p BUILD.plz $(TOOLS) 
	$(TOP)/src/plzbuild module_04

module_05.pz : module_05.p module_05a.p BUILD.plz $(TOOLS) 
	$(TOP)/src/plzbuild module_05

module_06.pz : module_06.p module_06a.p BUILD.plz $(TOOLS)
	$(TOP)/src/plzbuild module_06

module_07.pz : module_07.p module_07a.p BUILD.plz $(TOOLS)
	$(TOP)/src/plzbuild module_07

module_08a.pz : module_08.pzo $(TOP)/src/plzlnk
	$(TOP)/src/plzlnk -n Module_08a -e Module_08.name1 -o $@ \
		module_08.pzo
module_08b.pz : module_08.pzo $(TOP)/src/plzlnk
	$(TOP)/src/plzlnk -n Module_08a -e Module_08.name2 -o $@ \
		module_08.pzo

module_09.pzo : module_09a.pi
module_09a.pz : module_09a.pzo
	$(TOP)/src/plzlnk -n Module_09a --library -o $@ \
		module_09a.pzo
module_09.out : module_09.pz module_09a.pz $(TOP)/runtime/plzrun
	$(TOP)/runtime/plzrun -l module_09a.pz module_09.pz > $@
.PHONY: module_09.gctest
module_09.gctest : module_09.pz module_09a.pz $(TOP)/runtime/plzrun
	PZ_RUNTIME_DEV_OPTS=gc_zealous \
		$(TOP)/runtime/plzrun -l module_09a.pz module_09.pz > /dev/null

module_10.pzo : module_10a.pi module_10b.pi
module_10ab.pz : module_10a.pzo module_10b.pzo
	$(TOP)/src/plzlnk -n Module_10a -n Module_10b --library -o $@ \
		module_10a.pzo module_10b.pzo
module_10.out : module_10.pz module_10ab.pz $(TOP)/runtime/plzrun
	$(TOP)/runtime/plzrun -l module_10ab.pz module_10.pz > $@
.PHONY: module_10.gctest
module_10.gctest : module_10.pz module_10ab.pz $(TOP)/runtime/plzrun
	PZ_RUNTIME_DEV_OPTS=gc_zealous \
		$(TOP)/runtime/plzrun -l module_10ab.pz module_10.pz > /dev/null 

module_11.pz : module_11.p module_11.a.p module_11.b.p BUILD.plz $(TOOLS)
	$(TOP)/src/plzbuild module_11

heir_test.pz : heir_test.p heir.foo.p heir.foo_bar.p BUILD.plz $(TOOLS)
	$(TOP)/src/plzbuild heir_test

.PHONY: %.test
%.test : %.exp %.outs
	diff -u $^

.PHONY: %.gctest
%.gctest : %.pz $(TOP)/runtime/plzrun
	PZ_RUNTIME_DEV_OPTS=gc_zealous $(TOP)/runtime/plzrun $< > /dev/null

%.outs : %.out
	grep -v '^#' < $< | sed -e 's/#.*$$//' > $@

%.out : %.pz $(TOP)/runtime/plzrun
	$(TOP)/runtime/plzrun $< > $@

# This target can be used form manual testing, eg to look for differences
# between traces of the same program.
%.trace: %.pz $(TOP)/runtime/plzrun
	 PZ_RUNTIME_DEV_OPTS=interp_trace $(TOP)/runtime/plzrun $< 2>&1 | sed -e 's/0x[0-9a-f]\+/0xXXXX/g' > $@

.PHONY: clean
clean:
<<<<<<< HEAD
	rm -rf *.pi *.pz *.pzo *.out *.diff *.log *.trace
	rm -rf _build
=======
	rm -rf *.pi *.pz *.pzo *.typeres *.out *.diff *.log *.trace
>>>>>>> e1bfbe81

.PHONY: realclean
realclean: clean
	rm -rf *.plasma-dump_*
<|MERGE_RESOLUTION|>--- conflicted
+++ resolved
@@ -141,12 +141,8 @@
 
 .PHONY: clean
 clean:
-<<<<<<< HEAD
-	rm -rf *.pi *.pz *.pzo *.out *.diff *.log *.trace
+	rm -rf *.pi *.pz *.pzo *.typeres *.out *.diff *.log *.trace
 	rm -rf _build
-=======
-	rm -rf *.pi *.pz *.pzo *.typeres *.out *.diff *.log *.trace
->>>>>>> e1bfbe81
 
 .PHONY: realclean
 realclean: clean
