--- conflicted
+++ resolved
@@ -1,6 +1,2 @@
-<<<<<<< HEAD
-badentry.p:15: A function that is marked as an entrypoint does not have the correct signature for an entrypoint.
-=======
-badentry.p:15: Warning: An exported function named 'main' did not have the
-               correct signature to be a program entrypoint.
->>>>>>> 1cb5d914
+badentry.p:15: A function that is marked as an entrypoint does not have the
+               correct signature for an entrypoint.