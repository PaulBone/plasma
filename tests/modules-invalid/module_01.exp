--- conflicted
+++ resolved
@@ -1,6 +1,2 @@
-<<<<<<< HEAD
-module_01.p:10: The interface file for the imported module (Module_01a) cannot be found.  Was the module listed in BUILD.plz?
-=======
-module_01.p:10: The interface file for the imported module (Module_01a), cannot
-                be found
->>>>>>> 1cb5d914
+module_01.p:10: The interface file for the imported module (Module_01a) cannot
+                be found. Was the module listed in BUILD.plz?