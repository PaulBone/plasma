
// This is free and unencumbered software released into the public domain.
// See ../LICENSE.unlicense

import builtin.print (ptr - );
import builtin.int_to_string (w - ptr);
import builtin.free (ptr -);

proc neq (w w - w) {
    eq not ret
};

proc is_odd (w - w) {
    block entry_ {
        // If the input doesn't equal 0 then make a recursive call
        dup 0 call neq cjmp reccall
        // Otherwise return false
        drop 0 ret
    }
    block reccall {
        1 sub tcall is_even
    }
};

proc is_even (w - w) {
    block entry_ {
        // If the input doesn't equal 0 then make a recursive call
        dup 0 call neq cjmp reccall
        // Otherwise return true
        drop 1 ret
    }
    block reccall {
        1 sub tcall is_odd
    }
};

<<<<<<< HEAD
proc main_p ( - w) {
    block entry_ {
        35 is_odd
        0 eq cjmp even_block
        get_env load main_s 2:ptr drop builtin.print
        0 ret
    }
    block even_block {
        get_env load main_s 1:ptr drop builtin.print
=======
data is_even_label = array(w8) { 51 53 32 105 115 32 101 118 101 110 10 0 };
data is_odd_label = array(w8) { 51 53 32 105 115 32 111 100 100 10 0 };

proc main ( - w) {
    block entry {
        35 call is_odd
        0 eq cjmp even_block
        is_odd_label call builtin.print
        0 ret
    }
    block even_block {
        is_even_label call builtin.print
>>>>>>> 67ad44d2
        0 ret
    }
};

data is_even_label = array(w8) { 51 53 32 105 115 32 101 118 101 110 10 0 };
data is_odd_label = array(w8) { 51 53 32 105 115 32 111 100 100 10 0 };

struct main_s { ptr ptr };
data main_d = main_s { is_even_label is_odd_label };
closure main = main_p main_d;
entry main;<|MERGE_RESOLUTION|>--- conflicted
+++ resolved
@@ -34,30 +34,15 @@
     }
 };
 
-<<<<<<< HEAD
 proc main_p ( - w) {
     block entry_ {
-        35 is_odd
+        35 call is_odd
         0 eq cjmp even_block
-        get_env load main_s 2:ptr drop builtin.print
+        get_env load main_s 2:ptr drop call builtin.print
         0 ret
     }
     block even_block {
-        get_env load main_s 1:ptr drop builtin.print
-=======
-data is_even_label = array(w8) { 51 53 32 105 115 32 101 118 101 110 10 0 };
-data is_odd_label = array(w8) { 51 53 32 105 115 32 111 100 100 10 0 };
-
-proc main ( - w) {
-    block entry {
-        35 call is_odd
-        0 eq cjmp even_block
-        is_odd_label call builtin.print
-        0 ret
-    }
-    block even_block {
-        is_even_label call builtin.print
->>>>>>> 67ad44d2
+        get_env load main_s 1:ptr drop call builtin.print
         0 ret
     }
 };
