// Test memory operations

// This is free and unencumbered software released into the public domain.
// See ../LICENSE.unlicense

struct cons { w ptr };

import builtin.print (ptr - );
import builtin.int_to_string (w - ptr);
import builtin.concat_string (ptr ptr - ptr);

proc print_int_nl(w -) {
<<<<<<< HEAD
    builtin.int_to_string
    get_env load main_s 1:ptr drop
    builtin.concat_string
    builtin.print
=======
    call builtin.int_to_string nl_string
    call builtin.concat_string
    call builtin.print
>>>>>>> 67ad44d2
    ret
};

proc make_list(w - ptr) {
    block entry_ {
        dup 0 eq cjmp base jmp rec
    }
    block base {
        drop 0 ze:w:ptr ret
    }
    block rec {
        dup
        1 sub call make_list
        alloc cons
        // On the stack are: word1 word2 ptr, store returns the ptr so we
        // can chain these.
        store cons 2:ptr
        store cons 1:ptr
        ret
    }
};

proc sum_list(w ptr - w) {
    block entry_ {
        dup 0 ze:w:ptr eq cjmp base jmp rec
    }
    block base {
        drop ret
    }
    block rec {
        // acc0 ptr0
        load cons 1:ptr
        // acc0 val ptr0
        swap roll 3 add swap
        // acc ptr0
        load cons 2:ptr
        drop
        // acc ptr
        tcall sum_list
    }
};

proc mul_list(ptr - w) {
    block entry_ {
        dup 0 ze:w:ptr eq cjmp base jmp rec
    }
    block base {
        drop ret
    }
    block rec {
        // acc0 ptr0
        load cons 1:ptr
        // acc0 ptr0 val
        swap roll 3 mul swap
        // acc ptr0
        load cons 2:ptr
        drop
        // acc ptr
        tcall mul_list
    }
};

<<<<<<< HEAD
proc main_p (- w) {
    5 make_list
    dup 0 swap sum_list print_int_nl
    1 swap mul_list print_int_nl
=======
proc main (- w) {
    5 call make_list
    dup 0 swap call sum_list call print_int_nl
    1 swap call mul_list call print_int_nl
>>>>>>> 67ad44d2

    0 ret
};

data nl_string = array(w8) { 10 0 };
struct main_s { ptr };
data main_d = main_s { nl_string };
closure main = main_p main_d;
entry main;
<|MERGE_RESOLUTION|>--- conflicted
+++ resolved
@@ -10,16 +10,10 @@
 import builtin.concat_string (ptr ptr - ptr);
 
 proc print_int_nl(w -) {
-<<<<<<< HEAD
-    builtin.int_to_string
+    call builtin.int_to_string
     get_env load main_s 1:ptr drop
-    builtin.concat_string
-    builtin.print
-=======
-    call builtin.int_to_string nl_string
     call builtin.concat_string
     call builtin.print
->>>>>>> 67ad44d2
     ret
 };
 
@@ -82,17 +76,10 @@
     }
 };
 
-<<<<<<< HEAD
 proc main_p (- w) {
-    5 make_list
-    dup 0 swap sum_list print_int_nl
-    1 swap mul_list print_int_nl
-=======
-proc main (- w) {
     5 call make_list
     dup 0 swap call sum_list call print_int_nl
     1 swap call mul_list call print_int_nl
->>>>>>> 67ad44d2
 
     0 ret
 };
