// This is free and unencumbered software released into the public domain.
// See ../LICENSE.unlicense

import builtin.print (ptr - );
import builtin.int_to_string (w - ptr);
import builtin.free (ptr -);

proc print_int (w -) {
    call builtin.int_to_string
    dup
    call builtin.print
    call builtin.free
    ret
};

proc fibs (w - w) {
    block entry_ {
        // if the input is less than two jump to the base case
        dup 2 lt_u cjmp base
        // Otherwise execute the recursive calls, and add their results.
        dup
        1 sub call fibs swap 2 sub call fibs
        add
        ret
    }
    block base {
        drop
        1
        ret
    }
};

proc main_p ( - w) {
    get_env
        load main_s 3:ptr
        load main_s 2:ptr
        load main_s 1:ptr
    drop

<<<<<<< HEAD
    // consume label1
    builtin.print
    35 print_int
    // Consume label2
    builtin.print
    35 fibs builtin.int_to_string dup builtin.print builtin.free
    // Consome nl
    builtin.print
=======
proc main ( - w) {
    label1 call builtin.print
    35 call print_int
    label2 call builtin.print
    35 call fibs
    call builtin.int_to_string
    dup
    call builtin.print
    call builtin.free
    nl call builtin.print
>>>>>>> 67ad44d2
    0 ret
};

data nl = array(w8) { 10 0 };
data label1 = array(w8) { 102 105 98 115 40 0 };
data label2 = array(w8) { 41 32 61 32 0 };

struct main_s { ptr ptr ptr };
data main_d = main_s { label1 label2 nl };
closure main = main_p main_d;
entry main;
<|MERGE_RESOLUTION|>--- conflicted
+++ resolved
@@ -37,27 +37,17 @@
         load main_s 1:ptr
     drop
 
-<<<<<<< HEAD
     // consume label1
-    builtin.print
-    35 print_int
+    call builtin.print
+    35 call print_int
     // Consume label2
-    builtin.print
-    35 fibs builtin.int_to_string dup builtin.print builtin.free
-    // Consome nl
-    builtin.print
-=======
-proc main ( - w) {
-    label1 call builtin.print
-    35 call print_int
-    label2 call builtin.print
+    call builtin.print
     35 call fibs
-    call builtin.int_to_string
-    dup
+    call builtin.int_to_string dup
     call builtin.print
     call builtin.free
-    nl call builtin.print
->>>>>>> 67ad44d2
+    // Consome nl
+    call builtin.print
     0 ret
 };
 
