// This is free and unencumbered software released into the public domain.
// See ../LICENSE.unlicense

import builtin.print (ptr - );
import builtin.int_to_string (w - ptr);
import builtin.free (ptr -);

proc print_int (w -) {
<<<<<<< HEAD
    builtin.int_to_string dup builtin.print builtin.free
    get_env load main_s 1:ptr drop builtin.print ret
};

proc main_p ( - w) {
    66666 trunc:w:w16 ze:w16:w print_int
    66666 trunc:w:w8 ze:w8:w print_int
    255:w8 ze:w8:w print_int
    255:w8 se:w8:w print_int
    255:w8 se:w8:w16 se:w16:w print_int
    255:w8 se:w8:w16 ze:w16:w print_int
    254:w8 20:w8 add:w8 ze:w8:w print_int
=======
    call builtin.int_to_string dup call builtin.print call builtin.free nl
    call builtin.print ret
};

proc main ( - w) {
    66666 trunc:w:w16 ze:w16:w call print_int
    66666 trunc:w:w8 ze:w8:w call print_int
    255:w8 ze:w8:w call print_int
    255:w8 se:w8:w call print_int
    255:w8 se:w8:w16 se:w16:w call print_int
    255:w8 se:w8:w16 ze:w16:w call print_int
    254:w8 20:w8 add:w8 ze:w8:w call print_int
>>>>>>> 67ad44d2
    0 ret
};

data nl = array(w8) { 10 0 };
struct main_s { ptr };
data main_d = main_s { nl };

closure main = main_p main_d;
entry main;<|MERGE_RESOLUTION|>--- conflicted
+++ resolved
@@ -6,25 +6,12 @@
 import builtin.free (ptr -);
 
 proc print_int (w -) {
-<<<<<<< HEAD
-    builtin.int_to_string dup builtin.print builtin.free
-    get_env load main_s 1:ptr drop builtin.print ret
+    call builtin.int_to_string dup call builtin.print call builtin.free
+    get_env load main_s 1:ptr drop
+    call builtin.print ret
 };
 
 proc main_p ( - w) {
-    66666 trunc:w:w16 ze:w16:w print_int
-    66666 trunc:w:w8 ze:w8:w print_int
-    255:w8 ze:w8:w print_int
-    255:w8 se:w8:w print_int
-    255:w8 se:w8:w16 se:w16:w print_int
-    255:w8 se:w8:w16 ze:w16:w print_int
-    254:w8 20:w8 add:w8 ze:w8:w print_int
-=======
-    call builtin.int_to_string dup call builtin.print call builtin.free nl
-    call builtin.print ret
-};
-
-proc main ( - w) {
     66666 trunc:w:w16 ze:w16:w call print_int
     66666 trunc:w:w8 ze:w8:w call print_int
     255:w8 ze:w8:w call print_int
@@ -32,7 +19,6 @@
     255:w8 se:w8:w16 se:w16:w call print_int
     255:w8 se:w8:w16 ze:w16:w call print_int
     254:w8 20:w8 add:w8 ze:w8:w call print_int
->>>>>>> 67ad44d2
     0 ret
 };
 
