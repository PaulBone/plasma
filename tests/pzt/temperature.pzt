// Temperature conversion example

// This example demonstrates some arithmatic.

// This is free and unencumbered software released into the public domain.
// See ../LICENSE.unlicense

<<<<<<< HEAD
import builtin.print (ptr - );
import builtin.int_to_string (w - ptr);
import builtin.free (ptr -);
=======
proc builtin.print (ptr - );
proc builtin.int_to_string (w - ptr);
>>>>>>> 50a6d121

proc c_to_f (w - w) {
    9 mul 5 div 32 add ret
};

proc print_int (w -) {
    call builtin.int_to_string call builtin.print ret
};

proc print_c_to_f (w w -) {
    // do this with swap to builtin.print C first
    swap
    call print_int get_env load main_s 1:ptr drop call builtin.print
    call print_int get_env load main_s 2:ptr drop call builtin.print
    ret
};

proc do_c_to_f (w -) {
    dup call c_to_f tcall print_c_to_f
};

proc main_p (- w) {
    0 call do_c_to_f
    -40 call do_c_to_f
    37 call do_c_to_f
    0 ret
};

data c_is_string = array(w8) {32 100 101 103 114 101 101 115 32 99 101 108
    99 105 117 115 32 105 115 32 0};
data f_string = array(w8) {32 100 101 103 114 101 101 115 32 102 97 114
    114 101 110 104 101 105 116 46 10 0};
struct main_s { ptr ptr };
data main_d = main_s { c_is_string f_string };

closure main = main_p main_d;
entry main;<|MERGE_RESOLUTION|>--- conflicted
+++ resolved
@@ -5,14 +5,8 @@
 // This is free and unencumbered software released into the public domain.
 // See ../LICENSE.unlicense
 
-<<<<<<< HEAD
 import builtin.print (ptr - );
 import builtin.int_to_string (w - ptr);
-import builtin.free (ptr -);
-=======
-proc builtin.print (ptr - );
-proc builtin.int_to_string (w - ptr);
->>>>>>> 50a6d121
 
 proc c_to_f (w - w) {
     9 mul 5 div 32 add ret
