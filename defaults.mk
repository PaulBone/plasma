--- conflicted
+++ resolved
@@ -8,11 +8,8 @@
 # Where programs are installed
 PREFIX=/usr/local
 BINDIR=$(PREFIX)/bin
-<<<<<<< HEAD
+DOCDIR=$(PREFIX)/share/doc/plasma
 VERSION=dev
-=======
-DOCDIR=$(PREFIX)/share/doc/plasma
->>>>>>> e9cef930
 
 # The number of parallel jobs the Mercury compiler should spawn.
 JOBS=8
