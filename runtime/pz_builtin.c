/*
 * Plasma builtins
 * vim: ts=4 sw=4 et
 *
 * Copyright (C) 2015-2018 Plasma Team
 * Distributed under the terms of the MIT license, see ../LICENSE.code
 */

#include "pz_common.h"

#include "pz_builtin.h"
#include "pz_code.h"
<<<<<<< HEAD
#include "pz_run.h"
=======
#include "pz_interp.h"
#include "pz_radix_tree.h"
>>>>>>> 9d5700bd
#include "pz_util.h"

static void
builtin_create(PZ_Module *module, const char *name,
        unsigned (*func_make_instrs)(uint8_t *bytecode, void *data),
        void *data);

static void
builtin_create_c_code(PZ_Module *module, const char *name,
        unsigned (*c_func)(void *stack, unsigned sp, PZ_Heap *));

static unsigned
make_ccall_instr(uint8_t *bytecode, void *c_func);

static unsigned
builtin_make_tag_instrs(uint8_t *bytecode, void *data)
{
    unsigned           offset = 0;
    PZ_Immediate_Value imm = {.word = 0 };

    /*
     * Take a word and a primary tag and combine them, this is pretty
     * simple.
     *
     * ptr tag - tagged_ptr
     */
    offset =
      pz_write_instr(bytecode, offset, PZI_OR, PZW_PTR, 0, PZ_IMT_NONE, imm);
    offset = pz_write_instr(bytecode, offset, PZI_RET, 0, 0, PZ_IMT_NONE, imm);

    return offset;
}

static unsigned
builtin_shift_make_tag_instrs(uint8_t *bytecode, void *data)
{
    unsigned           offset = 0;
    PZ_Immediate_Value imm = {.word = 0 };

    /*
     * Take a word shift it left and combine it with a primary tag.
     *
     * word tag - tagged_word
     */
    imm.uint8 = 2;
    offset = pz_write_instr(bytecode, offset, PZI_ROLL,
                PZW_PTR, 0, PZ_IMT_8, imm);
    imm.uint8 = pz_num_tag_bits;
    offset = pz_write_instr(bytecode, offset, PZI_LOAD_IMMEDIATE_NUM,
                PZW_PTR, 0, PZ_IMT_8, imm);
    offset = pz_write_instr(bytecode, offset, PZI_LSHIFT,
                PZW_PTR, 0, PZ_IMT_NONE, imm);
    offset = pz_write_instr(bytecode, offset, PZI_OR,
                PZW_PTR, 0, PZ_IMT_NONE, imm);
    offset = pz_write_instr(bytecode, offset, PZI_RET,
                0, 0, PZ_IMT_NONE, imm);

    return offset;
}

static unsigned
builtin_break_tag_instrs(uint8_t *bytecode, void *data)
{
    unsigned           offset = 0;
    PZ_Immediate_Value imm = {.word = 0 };

    /*
     * Take a tagged pointer and break it into the original pointer and tag.
     *
     * tagged_ptr - ptr tag
     */
    imm.uint8 = 1;
    offset = pz_write_instr(bytecode, offset, PZI_PICK,
            0, 0, PZ_IMT_8, imm);

    // Make pointer
    imm.uint32 = ~0 ^ pz_tag_bits;
    offset = pz_write_instr(bytecode, offset, PZI_LOAD_IMMEDIATE_NUM,
            PZW_32, 0, PZ_IMT_32, imm);
    if (MACHINE_WORD_SIZE == 8) {
        offset = pz_write_instr(bytecode, offset, PZI_SE,
                PZW_32, PZW_64, PZ_IMT_NONE, imm);
    }
    offset = pz_write_instr(bytecode, offset, PZI_AND,
            PZW_PTR, 0, PZ_IMT_NONE, imm);

    imm.uint8 = 2;
    offset = pz_write_instr(bytecode, offset, PZI_ROLL,
            0, 0, PZ_IMT_8, imm);

    // Make tag.
    imm.uint32 = pz_tag_bits;
    offset = pz_write_instr(bytecode, offset, PZI_LOAD_IMMEDIATE_NUM,
            PZW_PTR, 0, PZ_IMT_32, imm);
    offset = pz_write_instr(bytecode, offset, PZI_AND,
            PZW_PTR, 0, PZ_IMT_NONE, imm);

    offset = pz_write_instr(bytecode, offset, PZI_RET,
            0, 0, PZ_IMT_NONE, imm);

    return offset;
}

static unsigned
builtin_break_shift_tag_instrs(uint8_t *bytecode, void *data)
{
    unsigned           offset = 0;
    PZ_Immediate_Value imm = {.word = 0 };

    /*
     * Take a tagged word and break it into the original word which is
     * shifted to the right and tag.
     *
     * tagged_word - word tag
     */
    imm.uint8 = 1;
    offset = pz_write_instr(bytecode, offset, PZI_PICK,
            0, 0, PZ_IMT_8, imm);

    // Make word
    imm.uint32 = ~0 ^ pz_tag_bits;
    offset = pz_write_instr(bytecode, offset, PZI_LOAD_IMMEDIATE_NUM,
            PZW_32, 0, PZ_IMT_32, imm);
    if (MACHINE_WORD_SIZE == 8) {
        offset = pz_write_instr(bytecode, offset, PZI_SE,
                PZW_32, PZW_64, PZ_IMT_NONE, imm);
    }
    offset = pz_write_instr(bytecode, offset, PZI_AND,
            PZW_PTR, 0, PZ_IMT_NONE, imm);
    imm.uint8 = pz_num_tag_bits;
    offset = pz_write_instr(bytecode, offset, PZI_LOAD_IMMEDIATE_NUM,
            PZW_PTR, 0, PZ_IMT_8, imm);
    offset = pz_write_instr(bytecode, offset, PZI_RSHIFT,
            PZW_PTR, 0, PZ_IMT_NONE, imm);

    imm.uint8 = 2;
    offset = pz_write_instr(bytecode, offset, PZI_ROLL,
            0, 0, PZ_IMT_8, imm);

    // Make tag.
    imm.uint32 = pz_tag_bits;
    offset = pz_write_instr(bytecode, offset, PZI_LOAD_IMMEDIATE_NUM,
            PZW_PTR, 0, PZ_IMT_32, imm);
    offset = pz_write_instr(bytecode, offset, PZI_AND,
            PZW_PTR, 0, PZ_IMT_NONE, imm);

    offset = pz_write_instr(bytecode, offset, PZI_RET,
            0, 0, PZ_IMT_NONE, imm);

    return offset;
}

static unsigned
builtin_unshift_value_instrs(uint8_t *bytecode, void *data)
{
    unsigned           offset = 0;
    PZ_Immediate_Value imm = {.word = 0 };

    /*
     * Take a word and shift it to the right to remove the tag.
     *
     * word - word
     */

    imm.uint8 = pz_num_tag_bits;
    offset = pz_write_instr(bytecode, offset, PZI_LOAD_IMMEDIATE_NUM,
            PZW_PTR, 0, PZ_IMT_8, imm);
    offset = pz_write_instr(bytecode, offset, PZI_RSHIFT,
            PZW_PTR, 0, PZ_IMT_NONE, imm);

    offset = pz_write_instr(bytecode, offset, PZI_RET,
            0, 0, PZ_IMT_NONE, imm);

    return offset;
}

PZ_Module *
pz_setup_builtins(void)
{
    PZ_Module *module;

    /*
     * We say that there are zero procs as procs are added differently, they
     * do not use the storage provided by PZ_Module.  TODO: maybe they
     * should?
     */
    module = pz_module_init(0, 0, 0, 0, 12, -1);

    // #1
    builtin_create_c_code(module, "print", builtin_print_func);
    // #2
    builtin_create_c_code(module, "int_to_string", builtin_int_to_string_func);
    // #3
    builtin_create_c_code(module, "setenv", builtin_setenv_func);
    // #4
    builtin_create_c_code(module, "gettimeofday", builtin_gettimeofday_func);
    // #5
    builtin_create_c_code(module, "concat_string", builtin_concat_string_func);
    // #6
    builtin_create_c_code(module, "die", builtin_die_func);
    // #7
    builtin_create_c_code(module, "set_parameter",
            builtin_set_parameter_func);

    // #8
    builtin_create(module, "make_tag", builtin_make_tag_instrs, NULL);
    // #9
    builtin_create(module, "shift_make_tag", builtin_shift_make_tag_instrs,
            NULL);
    // #10
    builtin_create(module, "break_tag", builtin_break_tag_instrs, NULL);
    // #11
    builtin_create(module, "break_shift_tag", builtin_break_shift_tag_instrs,
            NULL);
    // #12
    builtin_create(module, "unshift_value", builtin_unshift_value_instrs,
            NULL);

    return module;
}

static void
builtin_create(PZ_Module *module, const char *name,
        unsigned (*func_make_instrs)(uint8_t *bytecode, void *data), void *data)
{
    PZ_Closure     *closure;
    PZ_Proc        *proc;
    unsigned        size;

    size = func_make_instrs(NULL, NULL);
    proc = pz_proc_init(size);
    func_make_instrs(pz_proc_get_code(proc), data);

    closure = pz_init_closure(pz_proc_get_code(proc), NULL);

    pz_module_add_symbol(module, name, closure);
}

static void
builtin_create_c_code(PZ_Module *module, const char *name,
        unsigned (*c_func)(void *stack, unsigned sp, PZ_Heap *heap))
{
    builtin_create(module, name, make_ccall_instr, c_func);
}

static unsigned
make_ccall_instr(uint8_t *bytecode, void *c_func)
{
    PZ_Immediate_Value immediate_value;
    unsigned offset = 0;

    immediate_value.word = (uintptr_t)c_func;
    offset += pz_write_instr(bytecode, offset, PZI_CCALL, 0, 0, PZ_IMT_CODE_REF,
            immediate_value);
    offset += pz_write_instr(bytecode, offset, PZI_RET, 0, 0, PZ_IMT_NONE,
            immediate_value);

    return offset;
}
<|MERGE_RESOLUTION|>--- conflicted
+++ resolved
@@ -10,12 +10,7 @@
 
 #include "pz_builtin.h"
 #include "pz_code.h"
-<<<<<<< HEAD
-#include "pz_run.h"
-=======
 #include "pz_interp.h"
-#include "pz_radix_tree.h"
->>>>>>> 9d5700bd
 #include "pz_util.h"
 
 static void
