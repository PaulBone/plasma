/*
 * Plasma builtins
 * vim: ts=4 sw=4 et
 *
 * Copyright (C) 2015-2018 Plasma Team
 * Distributed under the terms of the MIT license, see ../LICENSE.code
 */

#include "pz_common.h"

#include "pz_builtin.h"
#include "pz_code.h"
#include "pz_radix_tree.h"
#include "pz_run.h"
#include "pz_util.h"

static void
builtin_create(PZ_Module *module, const char *name,
        unsigned (*func_make_instrs)(uint8_t *bytecode, void *data),
        void *data);

static void
builtin_create_c_code(PZ_Module *module, const char *name,
        unsigned (*c_func)(void *stack, unsigned sp));

static unsigned
make_ccall_instr(uint8_t *bytecode, void *c_func);

static PZ_Proc_Symbol builtin_set_parameter = {
    PZ_BUILTIN_C_FUNC,
    { .c_func = builtin_set_parameter_func },
    false
};

static unsigned
builtin_make_tag_instrs(uint8_t *bytecode, void *data)
{
    unsigned           offset = 0;
    PZ_Immediate_Value imm = {.word = 0 };

    /*
     * Take a word and a primary tag and combine them, this is pretty
     * simple.
     *
     * ptr tag - tagged_ptr
     */
    offset =
      pz_write_instr(bytecode, offset, PZI_OR, PZW_PTR, 0, PZ_IMT_NONE, imm);
    offset = pz_write_instr(bytecode, offset, PZI_RET, 0, 0, PZ_IMT_NONE, imm);

    return offset;
}

static unsigned
builtin_shift_make_tag_instrs(uint8_t *bytecode, void *data)
{
    unsigned           offset = 0;
    PZ_Immediate_Value imm = {.word = 0 };

    /*
     * Take a word shift it left and combine it with a primary tag.
     *
     * word tag - tagged_word
     */
    imm.uint8 = 2;
    offset = pz_write_instr(bytecode, offset, PZI_ROLL,
                PZW_PTR, 0, PZ_IMT_8, imm);
    imm.uint8 = pz_num_tag_bits;
    offset = pz_write_instr(bytecode, offset, PZI_LOAD_IMMEDIATE_NUM,
                PZW_PTR, 0, PZ_IMT_8, imm);
    offset = pz_write_instr(bytecode, offset, PZI_LSHIFT,
                PZW_PTR, 0, PZ_IMT_NONE, imm);
    offset = pz_write_instr(bytecode, offset, PZI_OR,
                PZW_PTR, 0, PZ_IMT_NONE, imm);
    offset = pz_write_instr(bytecode, offset, PZI_RET,
                0, 0, PZ_IMT_NONE, imm);

    return offset;
}

static unsigned
builtin_break_tag_instrs(uint8_t *bytecode, void *data)
{
    unsigned           offset = 0;
    PZ_Immediate_Value imm = {.word = 0 };

    /*
     * Take a tagged pointer and break it into the original pointer and tag.
     *
     * tagged_ptr - ptr tag
     */
    imm.uint8 = 1;
    offset = pz_write_instr(bytecode, offset, PZI_PICK,
            0, 0, PZ_IMT_8, imm);

    // Make pointer
    imm.uint32 = ~0 ^ pz_tag_bits;
    offset = pz_write_instr(bytecode, offset, PZI_LOAD_IMMEDIATE_NUM,
            PZW_32, 0, PZ_IMT_32, imm);
    if (MACHINE_WORD_SIZE == 8) {
        offset = pz_write_instr(bytecode, offset, PZI_SE,
                PZW_32, PZW_64, PZ_IMT_NONE, imm);
    }
    offset = pz_write_instr(bytecode, offset, PZI_AND,
            PZW_PTR, 0, PZ_IMT_NONE, imm);

    imm.uint8 = 2;
    offset = pz_write_instr(bytecode, offset, PZI_ROLL,
            0, 0, PZ_IMT_8, imm);

    // Make tag.
    imm.uint32 = pz_tag_bits;
    offset = pz_write_instr(bytecode, offset, PZI_LOAD_IMMEDIATE_NUM,
            PZW_PTR, 0, PZ_IMT_32, imm);
    offset = pz_write_instr(bytecode, offset, PZI_AND,
            PZW_PTR, 0, PZ_IMT_NONE, imm);

    offset = pz_write_instr(bytecode, offset, PZI_RET,
            0, 0, PZ_IMT_NONE, imm);

    return offset;
}

static unsigned
builtin_break_shift_tag_instrs(uint8_t *bytecode, void *data)
{
    unsigned           offset = 0;
    PZ_Immediate_Value imm = {.word = 0 };

    /*
     * Take a tagged word and break it into the original word which is
     * shifted to the right and tag.
     *
     * tagged_word - word tag
     */
    imm.uint8 = 1;
    offset = pz_write_instr(bytecode, offset, PZI_PICK,
            0, 0, PZ_IMT_8, imm);

    // Make word
    imm.uint32 = ~0 ^ pz_tag_bits;
    offset = pz_write_instr(bytecode, offset, PZI_LOAD_IMMEDIATE_NUM,
            PZW_32, 0, PZ_IMT_32, imm);
    if (MACHINE_WORD_SIZE == 8) {
        offset = pz_write_instr(bytecode, offset, PZI_SE,
                PZW_32, PZW_64, PZ_IMT_NONE, imm);
    }
    offset = pz_write_instr(bytecode, offset, PZI_AND,
            PZW_PTR, 0, PZ_IMT_NONE, imm);
    imm.uint8 = pz_num_tag_bits;
    offset = pz_write_instr(bytecode, offset, PZI_LOAD_IMMEDIATE_NUM,
            PZW_PTR, 0, PZ_IMT_8, imm);
    offset = pz_write_instr(bytecode, offset, PZI_RSHIFT,
            PZW_PTR, 0, PZ_IMT_NONE, imm);

    imm.uint8 = 2;
    offset = pz_write_instr(bytecode, offset, PZI_ROLL,
            0, 0, PZ_IMT_8, imm);

    // Make tag.
    imm.uint32 = pz_tag_bits;
    offset = pz_write_instr(bytecode, offset, PZI_LOAD_IMMEDIATE_NUM,
            PZW_PTR, 0, PZ_IMT_32, imm);
    offset = pz_write_instr(bytecode, offset, PZI_AND,
            PZW_PTR, 0, PZ_IMT_NONE, imm);

    offset = pz_write_instr(bytecode, offset, PZI_RET,
            0, 0, PZ_IMT_NONE, imm);

    return offset;
}

static unsigned
builtin_unshift_value_instrs(uint8_t *bytecode, void *data)
{
    unsigned           offset = 0;
    PZ_Immediate_Value imm = {.word = 0 };

    /*
     * Take a word and shift it to the right to remove the tag.
     *
     * word - word
     */

    imm.uint8 = pz_num_tag_bits;
    offset = pz_write_instr(bytecode, offset, PZI_LOAD_IMMEDIATE_NUM,
            PZW_PTR, 0, PZ_IMT_8, imm);
    offset = pz_write_instr(bytecode, offset, PZI_RSHIFT,
            PZW_PTR, 0, PZ_IMT_NONE, imm);

    offset = pz_write_instr(bytecode, offset, PZI_RET,
            0, 0, PZ_IMT_NONE, imm);

    return offset;
}

PZ_Module *
pz_setup_builtins(void)
{
    PZ_Module *module;

    /*
     * We say that there are zero procs as procs are added differently, they
     * do not use the storage provided by PZ_Module.  TODO: maybe they
     * should?
     */
<<<<<<< HEAD
    module = pz_module_init(0, 0, 0, 0, -1);

    builtin_create_c_code(module, "print", builtin_print_func);
    builtin_create_c_code(module, "int_to_string", builtin_int_to_string_func);
    builtin_create_c_code(module, "free", builtin_free_func);
    builtin_create_c_code(module, "setenv", builtin_setenv_func);
    builtin_create_c_code(module, "gettimeofday", builtin_gettimeofday_func);
    builtin_create_c_code(module, "concat_string", builtin_concat_string_func);
    builtin_create_c_code(module, "die", builtin_die_func);

    builtin_create(module, "make_tag", builtin_make_tag_instrs, NULL);
    builtin_create(module, "shift_make_tag", builtin_shift_make_tag_instrs,
            NULL);
    builtin_create(module, "break_tag", builtin_break_tag_instrs, NULL);
    builtin_create(module, "break_shift_tag", builtin_break_shift_tag_instrs,
            NULL);
    builtin_create(module, "unshift_value", builtin_unshift_value_instrs,
            NULL);
=======
    module = pz_module_init(0, 0, 0, -1);

    pz_module_add_proc_symbol(module, "print",
            &builtin_print);
    pz_module_add_proc_symbol(module, "int_to_string",
            &builtin_int_to_string);
    pz_module_add_proc_symbol(module, "free",
            &builtin_free);
    pz_module_add_proc_symbol(module, "setenv",
            &builtin_setenv);
    pz_module_add_proc_symbol(module, "gettimeofday",
            &builtin_gettimeofday);
    pz_module_add_proc_symbol(module, "concat_string",
            &builtin_concat_string);
    pz_module_add_proc_symbol(module, "die",
            &builtin_die);
    pz_module_add_proc_symbol(module, "set_parameter",
            &builtin_set_parameter);

    pz_module_add_proc_symbol(module, "make_tag",
            builtin_create(builtin_make_tag_instrs));
    pz_module_add_proc_symbol(module, "shift_make_tag",
            builtin_create(builtin_shift_make_tag_instrs));
    pz_module_add_proc_symbol(module, "break_tag",
            builtin_create(builtin_break_tag_instrs));
    pz_module_add_proc_symbol(module, "break_shift_tag",
            builtin_create(builtin_break_shift_tag_instrs));
    pz_module_add_proc_symbol(module, "unshift_value",
            builtin_create(builtin_unshift_value_instrs));
>>>>>>> 6a38acf1

    /*
     * TODO: Add the new builtins that are built from PZ instructions rather
     * than foreign code.
     *
     * TODO: they need to be loaded in the usual way and converted
     * to the runtime version of the bytecode.
     */

    return module;
}

static void
builtin_create(PZ_Module *module, const char *name,
        unsigned (*func_make_instrs)(uint8_t *bytecode, void *data), void *data)
{
    PZ_Closure     *closure;
    PZ_Proc        *proc;
    unsigned        size;

    size = func_make_instrs(NULL, NULL);
    proc = pz_proc_init(size);
    func_make_instrs(pz_proc_get_code(proc), data);

    closure = pz_init_closure(pz_proc_get_code(proc), NULL);

    pz_module_add_symbol(module, name, closure);
}

static void
builtin_create_c_code(PZ_Module *module, const char *name,
        unsigned (*c_func)(void *stack, unsigned sp))
{
    builtin_create(module, name, make_ccall_instr, c_func);
}

static unsigned
make_ccall_instr(uint8_t *bytecode, void *c_func)
{
    PZ_Immediate_Value immediate_value;
    unsigned offset = 0;

    immediate_value.word = (uintptr_t)c_func;
    offset += pz_write_instr(bytecode, offset, PZI_CCALL, 0, 0, PZ_IMT_CODE_REF,
            immediate_value);
    offset += pz_write_instr(bytecode, offset, PZI_RET, 0, 0, PZ_IMT_NONE,
            immediate_value);

    return offset;
}
<|MERGE_RESOLUTION|>--- conflicted
+++ resolved
@@ -21,16 +21,10 @@
 
 static void
 builtin_create_c_code(PZ_Module *module, const char *name,
-        unsigned (*c_func)(void *stack, unsigned sp));
+        unsigned (*c_func)(void *stack, unsigned sp, PZ_Heap *));
 
 static unsigned
 make_ccall_instr(uint8_t *bytecode, void *c_func);
-
-static PZ_Proc_Symbol builtin_set_parameter = {
-    PZ_BUILTIN_C_FUNC,
-    { .c_func = builtin_set_parameter_func },
-    false
-};
 
 static unsigned
 builtin_make_tag_instrs(uint8_t *bytecode, void *data)
@@ -204,7 +198,6 @@
      * do not use the storage provided by PZ_Module.  TODO: maybe they
      * should?
      */
-<<<<<<< HEAD
     module = pz_module_init(0, 0, 0, 0, -1);
 
     builtin_create_c_code(module, "print", builtin_print_func);
@@ -214,6 +207,8 @@
     builtin_create_c_code(module, "gettimeofday", builtin_gettimeofday_func);
     builtin_create_c_code(module, "concat_string", builtin_concat_string_func);
     builtin_create_c_code(module, "die", builtin_die_func);
+    builtin_create_c_code(module, "set_parameter",
+            builtin_set_parameter_func);
 
     builtin_create(module, "make_tag", builtin_make_tag_instrs, NULL);
     builtin_create(module, "shift_make_tag", builtin_shift_make_tag_instrs,
@@ -223,37 +218,6 @@
             NULL);
     builtin_create(module, "unshift_value", builtin_unshift_value_instrs,
             NULL);
-=======
-    module = pz_module_init(0, 0, 0, -1);
-
-    pz_module_add_proc_symbol(module, "print",
-            &builtin_print);
-    pz_module_add_proc_symbol(module, "int_to_string",
-            &builtin_int_to_string);
-    pz_module_add_proc_symbol(module, "free",
-            &builtin_free);
-    pz_module_add_proc_symbol(module, "setenv",
-            &builtin_setenv);
-    pz_module_add_proc_symbol(module, "gettimeofday",
-            &builtin_gettimeofday);
-    pz_module_add_proc_symbol(module, "concat_string",
-            &builtin_concat_string);
-    pz_module_add_proc_symbol(module, "die",
-            &builtin_die);
-    pz_module_add_proc_symbol(module, "set_parameter",
-            &builtin_set_parameter);
-
-    pz_module_add_proc_symbol(module, "make_tag",
-            builtin_create(builtin_make_tag_instrs));
-    pz_module_add_proc_symbol(module, "shift_make_tag",
-            builtin_create(builtin_shift_make_tag_instrs));
-    pz_module_add_proc_symbol(module, "break_tag",
-            builtin_create(builtin_break_tag_instrs));
-    pz_module_add_proc_symbol(module, "break_shift_tag",
-            builtin_create(builtin_break_shift_tag_instrs));
-    pz_module_add_proc_symbol(module, "unshift_value",
-            builtin_create(builtin_unshift_value_instrs));
->>>>>>> 6a38acf1
 
     /*
      * TODO: Add the new builtins that are built from PZ instructions rather
@@ -285,7 +249,7 @@
 
 static void
 builtin_create_c_code(PZ_Module *module, const char *name,
-        unsigned (*c_func)(void *stack, unsigned sp))
+        unsigned (*c_func)(void *stack, unsigned sp, PZ_Heap *heap))
 {
     builtin_create(module, name, make_ccall_instr, c_func);
 }
