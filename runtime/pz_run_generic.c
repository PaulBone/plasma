--- conflicted
+++ resolved
@@ -491,314 +491,6 @@
 {
     PZ_Instruction_Token token;
 
-<<<<<<< HEAD
-    switch (opcode) {
-        case PZI_LOAD_IMMEDIATE_NUM:
-            switch (width1) {
-                case PZOW_8:
-                    token = PZT_LOAD_IMMEDIATE_8;
-                    break;
-                case PZOW_16:
-                    token = PZT_LOAD_IMMEDIATE_16;
-                    break;
-                case PZOW_32:
-#if PZ_FAST_INTEGER_WIDTH == 32
-                case PZOW_FAST:
-#endif
-                    token = PZT_LOAD_IMMEDIATE_32;
-                    break;
-                case PZOW_64:
-#if PZ_FAST_INTEGER_WIDTH == 64
-                case PZOW_FAST:
-#endif
-                    token = PZT_LOAD_IMMEDIATE_64;
-                    break;
-                case PZOW_PTR:
-                    fprintf(stderr,
-                        "Unimplemented pointer width immedate load\n");
-                    abort();
-            }
-            break;
-        case PZI_LOAD_IMMEDIATE_DATA:
-            token = PZT_LOAD_IMMEDIATE_DATA;
-            break;
-        case PZI_ZE:
-            if (width1 == width2) {
-                token = PZT_NOP;
-                break;
-            }
-
-            switch (width1) {
-                case PZOW_8:
-                    switch (width2) {
-                        case PZOW_16:
-                            token = PZT_ZE_8_16;
-                            break;
-                        case PZOW_32:
-#if PZ_FAST_INTEGER_WIDTH == 32
-                        case PZOW_FAST:
-#endif
-                            token = PZT_ZE_8_32;
-                            break;
-                        case PZOW_64:
-#if PZ_FAST_INTEGER_WIDTH == 64
-                        case PZOW_FAST:
-#endif
-                            token = PZT_ZE_8_64;
-                            break;
-                        default:
-                            goto unsupported_ze;
-                    }
-                    break;
-                case PZOW_16:
-                    switch (width2) {
-                        case PZOW_32:
-#if PZ_FAST_INTEGER_WIDTH == 32
-                        case PZOW_FAST:
-#endif
-                            token = PZT_ZE_16_32;
-                            break;
-                        case PZOW_64:
-#if PZ_FAST_INTEGER_WIDTH == 64
-                        case PZOW_FAST:
-#endif
-                            token = PZT_ZE_16_64;
-                            break;
-                        default:
-                            goto unsupported_ze;
-                    }
-                    break;
-                case PZOW_32:
-                    switch (width2) {
-                        case PZOW_64:
-#if PZ_FAST_INTEGER_WIDTH == 64
-                        case PZOW_FAST:
-#endif
-                            token = PZT_ZE_32_64;
-                            break;
-                        default:
-                            goto unsupported_ze;
-                    }
-                    break;
-                default:
-                    goto unsupported_ze;
-            }
-            break;
-
-        unsupported_ze:
-            fprintf(stderr,
-                "Unsupported ze widths %d - %d\n", (int)width1, (int)width2);
-            abort();
-        case PZI_SE:
-            fprintf(stderr, "Unimplemented sign extend\n");
-            abort();
-        case PZI_TRUNC:
-            if (width1 == width2) {
-                token = PZT_NOP;
-                break;
-            }
-
-            switch (width1) {
-                case PZOW_16:
-                    switch (width2) {
-                        case PZOW_8:
-                            token = PZT_TRUNC_16_8;
-                            break;
-                        default:
-                            goto unsupported_trunc;
-                    }
-                    break;
-                case PZOW_32:
-#if PZ_FAST_INTEGER_WIDTH == 32
-                case PZOW_FAST:
-#endif
-                    switch (width2) {
-                        case PZOW_8:
-                            token = PZT_TRUNC_32_8;
-                            break;
-                        case PZOW_16:
-                            token = PZT_TRUNC_32_16;
-                            break;
-                        default:
-                            goto unsupported_trunc;
-                    }
-                    break;
-                case PZOW_64:
-#if PZ_FAST_INTEGER_WIDTH == 64
-                case PZOW_FAST:
-#endif
-                    switch (width2) {
-                        case PZOW_8:
-                            token = PZT_TRUNC_64_8;
-                            break;
-                        case PZOW_16:
-                            token = PZT_TRUNC_64_16;
-                            break;
-                        case PZOW_32:
-#if PZ_FAST_INTEGER_WIDTH == 32
-                        case PZOW_FAST:
-#endif
-                            token = PZT_TRUNC_64_32;
-                            break;
-                        default:
-                            goto unsupported_trunc;
-                    }
-                    break;
-                default:
-                    goto unsupported_trunc;
-            }
-            break;
-
-        unsupported_trunc:
-            fprintf(stderr,
-                "Unsupported trunc widths %d - %d\n", (int)width1, (int)width2);
-            abort();
-        case PZI_ADD:
-            switch (width1) {
-                case PZOW_32:
-#if PZ_FAST_INTEGER_WIDTH == 32
-                case PZOW_FAST:
-#endif
-                    token = PZT_ADD_32;
-                    break;
-                default:
-                    fprintf(stderr, "Unimplemented add other width\n");
-                    abort();
-            }
-            break;
-        case PZI_SUB:
-            switch (width1) {
-                case PZOW_32:
-#if PZ_FAST_INTEGER_WIDTH == 32
-                case PZOW_FAST:
-#endif
-                    token = PZT_SUB_32;
-                    break;
-                default:
-                    fprintf(stderr, "Unimplemented sub other width\n");
-                    abort();
-            }
-            break;
-        case PZI_MUL:
-            switch (width1) {
-                case PZOW_32:
-#if PZ_FAST_INTEGER_WIDTH == 32
-                case PZOW_FAST:
-#endif
-                    token = PZT_MUL_32;
-                    break;
-                default:
-                    fprintf(stderr, "Unimplemented mul other width\n");
-                    abort();
-            }
-            break;
-        case PZI_DIV:
-            switch (width1) {
-                case PZOW_32:
-#if PZ_FAST_INTEGER_WIDTH == 32
-                case PZOW_FAST:
-#endif
-                    token = PZT_DIV_32;
-                    break;
-                default:
-                    fprintf(stderr, "Unimplemented div other width\n");
-                    abort();
-            }
-            break;
-        case PZI_LT_U:
-            switch (width1) {
-                case PZOW_32:
-#if PZ_FAST_INTEGER_WIDTH == 32
-                case PZOW_FAST:
-#endif
-                    token = PZT_LT_U_32;
-                    break;
-                default:
-                    fprintf(stderr, "Unimplemented lt_u other width\n");
-                    abort();
-            }
-            break;
-        case PZI_LT_S:
-            switch (width1) {
-                case PZOW_32:
-#if PZ_FAST_INTEGER_WIDTH == 32
-                case PZOW_FAST:
-#endif
-                    token = PZT_LT_S_32;
-                    break;
-                default:
-                    fprintf(stderr, "Unimplemented lt_s other width\n");
-                    abort();
-            }
-            break;
-        case PZI_GT_U:
-            switch (width1) {
-                case PZOW_32:
-#if PZ_FAST_INTEGER_WIDTH == 32
-                case PZOW_FAST:
-#endif
-                    token = PZT_GT_U_32;
-                    break;
-                default:
-                    fprintf(stderr, "Unimplemented gt_u other width\n");
-                    abort();
-            }
-            break;
-        case PZI_GT_S:
-            switch (width1) {
-                case PZOW_32:
-#if PZ_FAST_INTEGER_WIDTH == 32
-                case PZOW_FAST:
-#endif
-                    token = PZT_GT_S_32;
-                    break;
-                default:
-                    fprintf(stderr, "Unimplemented gt_s other width\n");
-                    abort();
-            }
-            break;
-        case PZI_DUP:
-            token = PZT_DUP;
-            break;
-        case PZI_DROP:
-            token = PZT_DROP;
-            break;
-        case PZI_SWAP:
-            token = PZT_SWAP;
-            break;
-        case PZI_ROLL:
-            token = PZT_ROLL;
-            break;
-        case PZI_PICK:
-            token = PZT_PICK;
-            break;
-        case PZI_CALL:
-            token = PZT_CALL;
-            break;
-        case PZI_CJMP:
-            switch (width1) {
-                case PZOW_32:
-#if PZ_FAST_INTEGER_WIDTH == 32
-                case PZOW_FAST:
-#endif
-                    token = PZT_CJMP_32;
-                    break;
-                default:
-                    fprintf(stderr, "Unimplemented cjmp other width\n") ;
-                    abort();
-            }
-            break;
-        case PZI_RET:
-            token = PZT_RET;
-            break;
-        case PZI_END:
-            token = PZT_END;
-            break;
-        case PZI_CCALL:
-            token = PZT_CCALL;
-            break;
-    }
-=======
     width1 = pz_normalize_operand_width(width1);
     width2 = pz_normalize_operand_width(width2);
 
@@ -906,6 +598,8 @@
     PZ_WRITE_INSTR_0(PZI_DUP, PZT_DUP);
     PZ_WRITE_INSTR_0(PZI_DROP, PZT_DROP);
     PZ_WRITE_INSTR_0(PZI_SWAP, PZT_SWAP);
+    PZ_WRITE_INSTR_0(PZI_ROLL, PZT_ROLL);
+    PZ_WRITE_INSTR_0(PZI_PICK, PZT_PICK);
 
     PZ_WRITE_INSTR_0(PZI_CALL, PZT_CALL);
 
@@ -924,7 +618,6 @@
 
     fprintf(stderr, "Bad or unimplemented instruction\n");
     abort();
->>>>>>> bbd8ff59
 
 end:
     *((uint8_t*)(&proc[offset])) = token;
