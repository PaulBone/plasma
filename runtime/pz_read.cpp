--- conflicted
+++ resolved
@@ -25,11 +25,7 @@
 
 namespace pz {
 
-<<<<<<< HEAD
-struct Imported {
-=======
 struct Imported : public GCNewTrace {
->>>>>>> 41eacc58
     Imported(unsigned num_imports)
     {
         import_closures.reserve(num_imports);
@@ -40,15 +36,12 @@
     size_t num_imports() const {
         return import_closures.size();
     }
-<<<<<<< HEAD
-=======
 
     virtual void do_trace(HeapMarkState * marker) const {
         for (Closure *c : import_closures) {
             marker->mark_root(c);
         }
     }
->>>>>>> 41eacc58
 };
 
 struct ReadInfo {
@@ -377,19 +370,6 @@
                 return false;
             }
 
-<<<<<<< HEAD
-        RootString module_dot(gc, String::append(gc, module_name, String(".")));
-        RootString lookup_name(gc, String::append(gc, module_dot, name));
-        Optional<Closure *> maybe_export = library->lookup_symbol(lookup_name);
-
-        if (maybe_export.hasValue()) {
-            imported.import_closures.push_back(maybe_export.value());
-        } else {
-            fprintf(stderr,
-                    "Procedure not found: %s\n",
-                    lookup_name.c_str());
-            return false;
-=======
             RootString module_dot(gc,
                 String::append(gc, module_name, String(".")));
             RootString lookup_name(gc, String::append(gc, module_dot, name));
@@ -423,7 +403,6 @@
             imported->import_closures.push_back(closure);
             break;
           }
->>>>>>> 41eacc58
         }
     }
 
@@ -659,13 +638,8 @@
             // XXX: support non-data references, such as proc
             // references.
             if (!read.file.read_uint32(&ref)) return false;
-<<<<<<< HEAD
-            assert(ref < imports.num_imports());
-            import = imports.import_closures[ref];
-=======
             assert(ref < imports->num_imports());
             import = imports->import_closures[ref];
->>>>>>> 41eacc58
             assert(import);
             *dest_ = import;
             return true;
