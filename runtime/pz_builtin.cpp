/*
 * Plasma builtins
 * vim: ts=4 sw=4 et
 *
 * Copyright (C) 2015-2018 Plasma Team
 * Distributed under the terms of the MIT license, see ../LICENSE.code
 */

#include "pz_common.h"

#include "pz_builtin.h"
#include "pz_closure.h"
#include "pz_code.h"
#include "pz_interp.h"
#include "pz_util.h"

namespace pz {

template<typename T>
static void
builtin_create(Module *module, const std::string &name,
        unsigned (*func_make_instrs)(uint8_t *bytecode, T data), T data,
        PZ_Heap *heap);

static void
builtin_create_c_code(Module *module, const char *name,
<<<<<<< HEAD
        pz_builtin_c_func c_func, PZ_Heap *heap);

static void
builtin_create_c_code_alloc(Module *module, const char *name,
        pz_builtin_c_alloc_func c_func, PZ_Heap *heap);
=======
        unsigned (*c_func)(void *stack, unsigned sp, Heap *));
>>>>>>> 35eb0faf

static unsigned
make_ccall_instr(uint8_t *bytecode, pz_builtin_c_func c_func);

static unsigned
make_ccall_alloc_instr(uint8_t *bytecode, pz_builtin_c_alloc_func c_func);

static unsigned
builtin_make_tag_instrs(uint8_t *bytecode, std::nullptr_t data)
{
    unsigned           offset = 0;

    /*
     * Take a word and a primary tag and combine them, this is pretty
     * simple.
     *
     * ptr tag - tagged_ptr
     */
    offset = write_instr(bytecode, offset, PZI_OR, PZW_PTR);
    offset = write_instr(bytecode, offset, PZI_RET);

    return offset;
}

static unsigned
builtin_shift_make_tag_instrs(uint8_t *bytecode, std::nullptr_t data)
{
    unsigned           offset = 0;
    PZ_Immediate_Value imm = {.word = 0 };

    /*
     * Take a word shift it left and combine it with a primary tag.
     *
     * word tag - tagged_word
     */
    imm.uint8 = 2;
    offset = write_instr(bytecode, offset, PZI_ROLL, PZ_IMT_8, imm);
    imm.uint8 = num_tag_bits;
    offset = write_instr(bytecode, offset, PZI_LOAD_IMMEDIATE_NUM,
                PZW_PTR, PZ_IMT_8, imm);
    offset = write_instr(bytecode, offset, PZI_LSHIFT, PZW_PTR);
    offset = write_instr(bytecode, offset, PZI_OR, PZW_PTR);
    offset = write_instr(bytecode, offset, PZI_RET);

    return offset;
}

static unsigned
builtin_break_tag_instrs(uint8_t *bytecode, std::nullptr_t data)
{
    unsigned           offset = 0;
    PZ_Immediate_Value imm = {.word = 0 };

    /*
     * Take a tagged pointer and break it into the original pointer and tag.
     *
     * tagged_ptr - ptr tag
     */
    imm.uint8 = 1;
    offset = write_instr(bytecode, offset, PZI_PICK, PZ_IMT_8, imm);

    // Make pointer
    imm.uint32 = ~0 ^ tag_bits;
    offset = write_instr(bytecode, offset, PZI_LOAD_IMMEDIATE_NUM,
            PZW_32, PZ_IMT_32, imm);
    if (MACHINE_WORD_SIZE == 8) {
        offset = write_instr(bytecode, offset, PZI_SE, PZW_32, PZW_64);
    }
    offset = write_instr(bytecode, offset, PZI_AND, PZW_PTR);

    imm.uint8 = 2;
    offset = write_instr(bytecode, offset, PZI_ROLL, PZ_IMT_8, imm);

    // Make tag.
    imm.uint32 = tag_bits;
    offset = write_instr(bytecode, offset, PZI_LOAD_IMMEDIATE_NUM,
            PZW_PTR, PZ_IMT_32, imm);
    offset = write_instr(bytecode, offset, PZI_AND, PZW_PTR);

    offset = write_instr(bytecode, offset, PZI_RET);

    return offset;
}

static unsigned
builtin_break_shift_tag_instrs(uint8_t *bytecode, std::nullptr_t data)
{
    unsigned           offset = 0;
    PZ_Immediate_Value imm = {.word = 0 };

    /*
     * Take a tagged word and break it into the original word which is
     * shifted to the right and tag.
     *
     * tagged_word - word tag
     */
    imm.uint8 = 1;
    offset = write_instr(bytecode, offset, PZI_PICK, PZ_IMT_8, imm);

    // Make word
    imm.uint32 = ~0 ^ tag_bits;
    offset = write_instr(bytecode, offset, PZI_LOAD_IMMEDIATE_NUM,
            PZW_32, PZ_IMT_32, imm);
    if (MACHINE_WORD_SIZE == 8) {
        offset = write_instr(bytecode, offset, PZI_SE, PZW_32, PZW_64);
    }
    offset = write_instr(bytecode, offset, PZI_AND, PZW_PTR);
    imm.uint8 = num_tag_bits;
    offset = write_instr(bytecode, offset, PZI_LOAD_IMMEDIATE_NUM,
            PZW_PTR, PZ_IMT_8, imm);
    offset = write_instr(bytecode, offset, PZI_RSHIFT, PZW_PTR);

    imm.uint8 = 2;
    offset = write_instr(bytecode, offset, PZI_ROLL, PZ_IMT_8, imm);

    // Make tag.
    imm.uint32 = tag_bits;
    offset = write_instr(bytecode, offset, PZI_LOAD_IMMEDIATE_NUM,
            PZW_PTR, PZ_IMT_32, imm);
    offset = write_instr(bytecode, offset, PZI_AND, PZW_PTR);

    offset = write_instr(bytecode, offset, PZI_RET);

    return offset;
}

static unsigned
builtin_unshift_value_instrs(uint8_t *bytecode, std::nullptr_t data)
{
    unsigned           offset = 0;
    PZ_Immediate_Value imm = {.word = 0 };

    /*
     * Take a word and shift it to the right to remove the tag.
     *
     * word - word
     */

    imm.uint8 = num_tag_bits;
    offset = write_instr(bytecode, offset, PZI_LOAD_IMMEDIATE_NUM,
            PZW_PTR, PZ_IMT_8, imm);
    offset = write_instr(bytecode, offset, PZI_RSHIFT, PZW_PTR);

    offset = write_instr(bytecode, offset, PZI_RET);

    return offset;
}

Module *
setup_builtins(PZ_Heap *heap)
{
    Module *module;

    module = new Module();

    builtin_create_c_code(module,       "print",
            pz_builtin_print_func,         heap);
    builtin_create_c_code_alloc(module, "int_to_string",
            pz_builtin_int_to_string_func, heap);
    builtin_create_c_code(module,       "setenv",
            pz_builtin_setenv_func,        heap);
    builtin_create_c_code(module,       "gettimeofday",
            pz_builtin_gettimeofday_func,  heap);
    builtin_create_c_code_alloc(module, "concat_string",
            pz_builtin_concat_string_func, heap);
    builtin_create_c_code(module,       "die",
            pz_builtin_die_func,           heap);
    builtin_create_c_code_alloc(module, "set_parameter",
            pz_builtin_set_parameter_func, heap);

    builtin_create<std::nullptr_t>(module, "make_tag",
            builtin_make_tag_instrs,        nullptr, heap);
    builtin_create<std::nullptr_t>(module, "shift_make_tag",
            builtin_shift_make_tag_instrs,  nullptr, heap);
    builtin_create<std::nullptr_t>(module, "break_tag",
            builtin_break_tag_instrs,       nullptr, heap);
    builtin_create<std::nullptr_t>(module, "break_shift_tag",
            builtin_break_shift_tag_instrs, nullptr, heap);
    builtin_create<std::nullptr_t>(module, "unshift_value",
            builtin_unshift_value_instrs,   nullptr, heap);

    return module;
}

template<typename T>
static void
builtin_create(Module *module, const std::string &name,
        unsigned (*func_make_instrs)(uint8_t *bytecode, T data), T data,
        PZ_Heap *heap)
{
    PZ_Closure     *closure;
    Proc           *proc;
    unsigned        size;

    size = func_make_instrs(nullptr, nullptr);
    proc = new Proc(heap, size);
    func_make_instrs(proc->code(), data);

    closure = pz_init_closure(heap, proc->code(), nullptr, nullptr, nullptr);

    module->add_symbol(name, closure);
}

static void
builtin_create_c_code(Module *module, const char *name,
<<<<<<< HEAD
        pz_builtin_c_func c_func, PZ_Heap *heap)
{
    builtin_create<pz_builtin_c_func>(module, name, make_ccall_instr,
            c_func, heap);
}

static void
builtin_create_c_code_alloc(Module *module, const char *name,
        pz_builtin_c_alloc_func c_func, PZ_Heap *heap)
=======
        unsigned (*c_func)(void *stack, unsigned sp, Heap *heap))
>>>>>>> 35eb0faf
{
    builtin_create<pz_builtin_c_alloc_func>(module, name,
            make_ccall_alloc_instr, c_func, heap);
}

static unsigned
make_ccall_instr(uint8_t *bytecode, pz_builtin_c_func c_func)
{
    PZ_Immediate_Value immediate_value;
    unsigned offset = 0;

    immediate_value.word = (uintptr_t)c_func;
    offset += write_instr(bytecode, offset, PZI_CCALL,
            PZ_IMT_CODE_REF, immediate_value);
    offset += write_instr(bytecode, offset, PZI_RET);

    return offset;
}

static unsigned
make_ccall_alloc_instr(uint8_t *bytecode, pz_builtin_c_alloc_func c_func)
{
    PZ_Immediate_Value immediate_value;
    unsigned offset = 0;

    immediate_value.word = (uintptr_t)c_func;
    offset += write_instr(bytecode, offset, PZI_CCALL_ALLOC,
            PZ_IMT_CODE_REF, immediate_value);
    offset += write_instr(bytecode, offset, PZI_RET);

    return offset;
}

}
<|MERGE_RESOLUTION|>--- conflicted
+++ resolved
@@ -20,19 +20,15 @@
 static void
 builtin_create(Module *module, const std::string &name,
         unsigned (*func_make_instrs)(uint8_t *bytecode, T data), T data,
-        PZ_Heap *heap);
+        Heap *heap);
 
 static void
 builtin_create_c_code(Module *module, const char *name,
-<<<<<<< HEAD
-        pz_builtin_c_func c_func, PZ_Heap *heap);
+        pz_builtin_c_func c_func, Heap *heap);
 
 static void
 builtin_create_c_code_alloc(Module *module, const char *name,
-        pz_builtin_c_alloc_func c_func, PZ_Heap *heap);
-=======
-        unsigned (*c_func)(void *stack, unsigned sp, Heap *));
->>>>>>> 35eb0faf
+        pz_builtin_c_alloc_func c_func, Heap *heap);
 
 static unsigned
 make_ccall_instr(uint8_t *bytecode, pz_builtin_c_func c_func);
@@ -182,7 +178,7 @@
 }
 
 Module *
-setup_builtins(PZ_Heap *heap)
+setup_builtins(Heap *heap)
 {
     Module *module;
 
@@ -221,7 +217,7 @@
 static void
 builtin_create(Module *module, const std::string &name,
         unsigned (*func_make_instrs)(uint8_t *bytecode, T data), T data,
-        PZ_Heap *heap)
+        Heap *heap)
 {
     PZ_Closure     *closure;
     Proc           *proc;
@@ -238,8 +234,7 @@
 
 static void
 builtin_create_c_code(Module *module, const char *name,
-<<<<<<< HEAD
-        pz_builtin_c_func c_func, PZ_Heap *heap)
+        pz_builtin_c_func c_func, Heap *heap)
 {
     builtin_create<pz_builtin_c_func>(module, name, make_ccall_instr,
             c_func, heap);
@@ -247,10 +242,7 @@
 
 static void
 builtin_create_c_code_alloc(Module *module, const char *name,
-        pz_builtin_c_alloc_func c_func, PZ_Heap *heap)
-=======
-        unsigned (*c_func)(void *stack, unsigned sp, Heap *heap))
->>>>>>> 35eb0faf
+        pz_builtin_c_alloc_func c_func, Heap *heap)
 {
     builtin_create<pz_builtin_c_alloc_func>(module, name,
             make_ccall_alloc_instr, c_func, heap);
