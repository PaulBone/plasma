--- conflicted
+++ resolved
@@ -11,17 +11,12 @@
 
 namespace pz {
 
-<<<<<<< HEAD
-Library * read(PZ & pz, const std::string & filename);
-=======
 /*
  * Read a bytecode library from the given file.  it may reference symbols in
  * pz.  library and name are out-parameters.
  */
-bool
-read(PZ &pz, const std::string &filename, Library **library,
-        std::vector<std::string> &name);
->>>>>>> 1259105e
+bool read(PZ & pz, const std::string & filename, Library ** library,
+          std::vector<std::string> & name);
 
 }  // namespace pz
 
