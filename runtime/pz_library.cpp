/*
 * Plasma in-memory representation
 * vim: ts=4 sw=4 et
 *
 * Copyright (C) 2015-2016, 2018-2020 Plasma Team
 * Distributed under the terms of the MIT license, see ../LICENSE.code
 */

#include "pz_common.h"

#include <stdio.h>
#include <string.h>
#include <utility>

#include "pz_closure.h"
#include "pz_util.h"

#include "pz_library.h"

namespace pz {

/*
 * Export class
 ***************/

Export::Export(Closure * closure, unsigned export_id)
    : m_closure(closure)
    , m_export_id(export_id)
{}

/*
 * LibraryLoading class
 **********************/

<<<<<<< HEAD
LibraryLoading::LibraryLoading(const std::string & name, unsigned num_structs,
                               unsigned num_data, unsigned num_procs,
                               unsigned num_closures, NoGCScope & no_gc)
    : AbstractGCTracer(no_gc.heap())
    , m_name(name)
    , m_total_code_size(0)
    , m_next_export(0)
=======
LibraryLoading::LibraryLoading(unsigned num_structs,
                               unsigned num_data,
                               unsigned num_procs,
                               unsigned num_closures,
                               NoGCScope &no_gc) :
        AbstractGCTracer(no_gc.heap()),
        m_total_code_size(0),
        m_next_export(0)
>>>>>>> 1259105e
{
    m_structs.reserve(num_structs);
    m_datas.reserve(num_data);
    m_procs.reserve(num_procs);
    m_closures.reserve(num_closures);
    for (unsigned i = 0; i < num_closures; i++) {
        m_closures.push_back(new (no_gc) Closure());
    }
}

Struct * LibraryLoading::new_struct(unsigned             num_fields,
                                    const GCCapability & gc_cap)
{
    NoGCScope nogc(&gc_cap);

    Struct * struct_ = new (nogc) Struct(nogc, num_fields);
    if (nogc.is_oom()) return nullptr;

    m_structs.push_back(struct_);
    return struct_;
}

void LibraryLoading::add_data(void * data)
{
    m_datas.push_back(data);
}

Proc * LibraryLoading::new_proc(unsigned size, bool is_builtin,
                                const GCCapability & gc_cap)
{
    // Either the proc object, or the code area within it are untracable
    // while the proc is constructed.
    NoGCScope no_gc(&gc_cap);

    Proc * proc = new (no_gc) Proc(no_gc, nullptr, is_builtin, size);
    if (no_gc.is_oom()) return nullptr;

    m_procs.push_back(proc);
    m_total_code_size += proc->size();
    return proc;
}

void LibraryLoading::add_symbol(const std::string & name, Closure * closure)
{
    unsigned id = m_next_export++;
    m_symbols.insert(make_pair(name, Export(closure, id)));
}

Optional<unsigned> LibraryLoading::lookup_symbol(const std::string & name) const
{
    auto iter = m_symbols.find(name);

    if (iter != m_symbols.end()) {
        return iter->second.id();
    } else {
        return Optional<unsigned>::Nothing();
    }
}

void LibraryLoading::print_loaded_stats() const
{
    printf("Loaded %d procedures with a total of %d bytes.\n",
           num_procs(),
           m_total_code_size);
}

void LibraryLoading::do_trace(HeapMarkState * marker) const
{
    /*
     * This is needed in case we GC during loading, we want to keep this
     * module until we know we're done loading it.
     */
    for (Struct * s : m_structs) {
        marker->mark_root(s);
    }

    for (void * d : m_datas) {
        marker->mark_root(d);
    }

    for (void * p : m_procs) {
        marker->mark_root(p);
    }

    for (void * c : m_closures) {
        marker->mark_root(c);
    }

    for (auto symbol : m_symbols) {
        marker->mark_root(symbol.second.closure());
    }
}

/*
 * Library class
 ***************/

<<<<<<< HEAD
Library::Library(const std::string & name)
    : m_name(name)
    , m_entry_closure(nullptr)
{}

Library::Library(LibraryLoading & loading)
    : m_name(loading.m_name)
    , m_symbols(loading.m_symbols)
    , m_entry_closure(nullptr)
{}
=======
Library::Library() :
    m_entry_closure(nullptr) {}

Library::Library(LibraryLoading &loading) :
    m_symbols(loading.m_symbols),
    m_entry_closure(nullptr) {}
>>>>>>> 1259105e

void Library::add_symbol(const std::string & name, Closure * closure,
                         unsigned export_id)
{
    m_symbols.insert(make_pair(name, Export(closure, export_id)));
}

Optional<Export> Library::lookup_symbol(const std::string & name) const
{
    auto iter = m_symbols.find(name);

    if (iter != m_symbols.end()) {
        return iter->second;
    } else {
        return Optional<Export>::Nothing();
    }
}

void Library::do_trace(HeapMarkState * marker) const
{
    for (auto symbol : m_symbols) {
        marker->mark_root(symbol.second.closure());
    }

    marker->mark_root(m_entry_closure);
}

}  // namespace pz<|MERGE_RESOLUTION|>--- conflicted
+++ resolved
@@ -32,24 +32,12 @@
  * LibraryLoading class
  **********************/
 
-<<<<<<< HEAD
-LibraryLoading::LibraryLoading(const std::string & name, unsigned num_structs,
+LibraryLoading::LibraryLoading(unsigned num_structs,
                                unsigned num_data, unsigned num_procs,
                                unsigned num_closures, NoGCScope & no_gc)
     : AbstractGCTracer(no_gc.heap())
-    , m_name(name)
     , m_total_code_size(0)
     , m_next_export(0)
-=======
-LibraryLoading::LibraryLoading(unsigned num_structs,
-                               unsigned num_data,
-                               unsigned num_procs,
-                               unsigned num_closures,
-                               NoGCScope &no_gc) :
-        AbstractGCTracer(no_gc.heap()),
-        m_total_code_size(0),
-        m_next_export(0)
->>>>>>> 1259105e
 {
     m_structs.reserve(num_structs);
     m_datas.reserve(num_data);
@@ -147,25 +135,12 @@
  * Library class
  ***************/
 
-<<<<<<< HEAD
-Library::Library(const std::string & name)
-    : m_name(name)
+Library::Library() : m_entry_closure(nullptr) {}
+
+Library::Library(LibraryLoading & loading)
+    : m_symbols(loading.m_symbols)
     , m_entry_closure(nullptr)
 {}
-
-Library::Library(LibraryLoading & loading)
-    : m_name(loading.m_name)
-    , m_symbols(loading.m_symbols)
-    , m_entry_closure(nullptr)
-{}
-=======
-Library::Library() :
-    m_entry_closure(nullptr) {}
-
-Library::Library(LibraryLoading &loading) :
-    m_symbols(loading.m_symbols),
-    m_entry_closure(nullptr) {}
->>>>>>> 1259105e
 
 void Library::add_symbol(const std::string & name, Closure * closure,
                          unsigned export_id)
