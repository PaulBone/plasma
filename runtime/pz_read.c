--- conflicted
+++ resolved
@@ -639,7 +639,6 @@
                     uint32_t imm32;
                     if (!read_uint32(file, &imm32)) return 0;
 
-<<<<<<< HEAD
                     uint32_t tag, real;
                     tag = PZ_ID_GET_TAG(imm32);
                     real = PZ_ID_GET_REAL(imm32);
@@ -660,6 +659,7 @@
                                      * XXX: this is not safe if other calls are
                                      * bigger than CCalls.
                                      */
+                                    assert(opcode == PZI_CALL);
                                     opcode = PZI_CCALL;
                                     immediate_value.word =
                                       (uintptr_t)imported->procs[real]
@@ -667,39 +667,6 @@
                                     break;
                             }
                             break;
-=======
-                    if (imm32 < imported->num_procs) {
-                        PZ_Proc_Symbol *proc_sym = imported->procs[imm32];
-
-                        switch (proc_sym->type) {
-                            case PZ_BUILTIN_BYTECODE:
-                                immediate_value.word =
-                                  (uintptr_t)imported->procs[imm32]
-                                    ->proc.bytecode;
-                                break;
-                            case PZ_BUILTIN_C_FUNC:
-                                /*
-                                 * Fix up the instruction to a CCall,
-                                 *
-                                 * XXX: this is not safe if other calls are
-                                 * bigger than CCalls.
-                                 */
-                                assert(opcode == PZI_CALL);
-                                opcode = PZI_CCALL;
-                                immediate_value.word =
-                                  (uintptr_t)imported->procs[imm32]
-                                    ->proc.c_func;
-                                break;
-                        }
-                    } else {
-                        imm32 -= imported->num_procs;
-                        if (!first_pass) {
-                            immediate_value.word =
-                              (uintptr_t)pz_module_get_proc_code(module,
-                                                                 imm32);
-                        } else {
-                            immediate_value.word = 0;
->>>>>>> 5c291501
                         }
                         case PZ_ID_LOCAL:
                             if (!first_pass) {
