--- conflicted
+++ resolved
@@ -45,14 +45,13 @@
 typedef unsigned (*pz_builtin_c_func)(void *stack, unsigned sp);
 
 typedef unsigned (*pz_builtin_c_alloc_func)(void *stack, unsigned sp,
-    PZ_Heap *heap, trace_fn trace_thread, void *trace_data);
+    Heap *heap, trace_fn trace_thread, void *trace_data);
 
 unsigned
-<<<<<<< HEAD
 pz_builtin_print_func(void *stack, unsigned sp);
 
 unsigned
-pz_builtin_int_to_string_func(void *stack, unsigned sp, PZ_Heap *heap,
+pz_builtin_int_to_string_func(void *stack, unsigned sp, Heap *heap,
         trace_fn trace_thread, void *trace_data);
 
 unsigned
@@ -62,43 +61,16 @@
 pz_builtin_gettimeofday_func(void *void_stack, unsigned sp);
 
 unsigned
-pz_builtin_concat_string_func(void *stack, unsigned sp, PZ_Heap *heap,
+pz_builtin_concat_string_func(void *stack, unsigned sp, Heap *heap,
         trace_fn trace_thread, void *trace_data);
 
 unsigned
 pz_builtin_die_func(void *stack, unsigned sp);
 
 unsigned
-pz_builtin_set_parameter_func(void *stack, unsigned sp, PZ_Heap *heap,
+pz_builtin_set_parameter_func(void *stack, unsigned sp, Heap *heap,
         trace_fn trace_thread, void *trace_data);
 
-#ifdef __cplusplus
-} // extern "C"
-#endif
-
-#ifdef __cplusplus
-namespace pz {
-=======
-builtin_print_func(void *stack, unsigned sp, Heap *heap);
-
-unsigned
-builtin_int_to_string_func(void *stack, unsigned sp, Heap *heap);
-
-unsigned
-builtin_setenv_func(void *stack, unsigned sp, Heap *heap);
-
-unsigned
-builtin_gettimeofday_func(void *void_stack, unsigned sp, Heap *heap);
-
-unsigned
-builtin_concat_string_func(void *stack, unsigned sp, Heap *heap);
-
-unsigned
-builtin_die_func(void *stack, unsigned sp, Heap *heap);
-
-unsigned
-builtin_set_parameter_func(void *stack, unsigned sp, Heap *heap);
->>>>>>> 35eb0faf
 
 /*
  * The size of "fast" integers in bytes.
