--- conflicted
+++ resolved
@@ -47,18 +47,10 @@
  * dropped and only the exported symbols need to be kept (anything they
  * point to will be kept by the GC).
  */
-<<<<<<< HEAD
 class LibraryLoading : public AbstractGCTracer
 {
    private:
-    std::string m_name;
-
     std::vector<Struct *> m_structs;
-=======
-class LibraryLoading : public AbstractGCTracer {
-  private:
-    std::vector<Struct*>     m_structs;
->>>>>>> 1259105e
 
     std::vector<void *> m_datas;
 
@@ -73,21 +65,13 @@
 
     friend class Library;
 
-<<<<<<< HEAD
    public:
-    LibraryLoading(const std::string & name, unsigned num_structs,
-                   unsigned num_data, unsigned num_procs, unsigned num_closures,
-                   NoGCScope & no_gc);
-    virtual ~LibraryLoading() {}
-=======
-  public:
     LibraryLoading(unsigned num_structs,
                    unsigned num_data,
                    unsigned num_procs,
                    unsigned num_closures,
                    NoGCScope &no_gc);
     virtual ~LibraryLoading() { }
->>>>>>> 1259105e
 
     const Struct * struct_(unsigned id) const
     {
@@ -140,23 +124,16 @@
     virtual void do_trace(HeapMarkState * marker) const;
 };
 
-<<<<<<< HEAD
 class Library : public GCNewTrace
 {
    private:
-    std::string                             m_name;
     std::unordered_map<std::string, Export> m_symbols;
     PZOptEntrySignature                     m_entry_signature;
     Closure *                               m_entry_closure;
 
    public:
-    Library(const std::string & name);
+    Library();
     Library(LibraryLoading & loading);
-
-    const std::string & get_name() const
-    {
-        return m_name;
-    }
 
     Closure * entry_closure() const
     {
@@ -166,20 +143,6 @@
     {
         return m_entry_signature;
     }
-=======
-class Library : public GCNewTrace {
-  private:
-    std::unordered_map<std::string, Export>     m_symbols;
-    PZOptEntrySignature                         m_entry_signature;
-    Closure                                    *m_entry_closure;
-
-  public:
-    Library();
-    Library(LibraryLoading &loading);
-
-    Closure * entry_closure() const { return m_entry_closure; }
-    PZOptEntrySignature entry_signature() const { return m_entry_signature; }
->>>>>>> 1259105e
 
     void set_entry_closure(PZOptEntrySignature sig, Closure * clo)
     {
